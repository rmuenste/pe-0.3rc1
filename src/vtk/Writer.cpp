//=================================================================================================
/*!
 *  \file src/vtk/Writer.cpp
 *  \brief VTK file writer for the VTK visualization
 *
 *  Copyright (C) 2012 Simon Bogner
 *
 *  This file is part of pe.
 *
 *  pe is free software: you can redistribute it and/or modify it under the terms of the GNU
 *  General Public License as published by the Free Software Foundation, either version 3 of the
 *  License, or (at your option) any later version.
 *
 *  pe is distributed in the hope that it will be useful, but WITHOUT ANY WARRANTY; without even
 *  the implied warranty of MERCHANTABILITY or FITNESS FOR A PARTICULAR PURPOSE.  See the GNU
 *  General Public License for more details.
 *
 *  You should have received a copy of the GNU General Public License along with pe. If not,
 *  see <http://www.gnu.org/licenses/>.
 */
//=================================================================================================


//*************************************************************************************************
// Platform/compiler-specific includes
//*************************************************************************************************

#include <pe/system/WarningDisable.h>


//*************************************************************************************************
// Includes
//*************************************************************************************************

#include <cmath>
#include <fstream>
#include <sstream>
#include <stdexcept>
#include <boost/filesystem/operations.hpp>
#include <boost/lexical_cast.hpp>
#include <boost/numeric/conversion/cast.hpp>
#include <boost/version.hpp>
#include <pe/core/MPI.h>
#include <pe/core/rigidbody/Sphere.h>
#include <pe/core/rigidbody/Ellipsoid.h>
#include <pe/core/rigidbody/Box.h>
#include <pe/core/rigidbody/TriangleMesh.h>
#include <pe/core/Serialization.h>
#include <pe/core/TimeStep.h>
#include <pe/math/Vector3.h>
#include <pe/system/Precision.h>
#include <pe/util/Assert.h>
#include <pe/util/ColorMacros.h>
#include <pe/util/Logging.h>
#include <pe/util/Time.h>
#include <pe/vtk/Writer.h>
#include <pe/vtk/Base64Writer.h>
#include <pe/core/rigidbody/Capsule.h>
#include <vector>


namespace pe {

namespace vtk {

//=================================================================================================
//
//  DEFINITION AND INITIALIZATION OF THE STATIC MEMBER VARIABLES
//
//=================================================================================================

bool Writer::active_( false );
boost::mutex Writer::instanceMutex_;

Vec3 evalSphere(real radius, real phi, real theta) 
{
  return Vec3(
              radius * sin(phi),
              radius * cos(phi) * sin(theta), 
              radius * cos(phi) * cos(theta)
  );
}

//===================================================================================================
// In this function we produce a hemisphere with center at (0,0,0), a top on the x-axis
// and a radius of s. The hemisphere has 65 Vertices and 112 triangles
std::pair< std::vector<Vec3>, std::vector<Vector3<size_t> > >
triangulateSphere(real s) {
  //-Pi/2 to Pi/2
  real phi;
  //0 to 2Pi
  real theta;
  //points on the sphere
  //x=x0+r*cos(theta)*cos(phi)
  //y=y0+r*cos(theta)*sin(phi)
  //z=z0+r*sin(theta)

  std::vector< Vec3 > vVertices;
  std::vector< Vector3<size_t> > vFaces;

  int lat = 8;
  int longi = 8;

  real dphi   = M_PI / (real)longi;
  real dtheta = M_PI / (real)lat;
  real halfpi = M_PI / 2.0;

  Vec3 vTop = evalSphere(s, halfpi, 0);
  Vec3 vBottom = evalSphere(s, -halfpi, 0);
  vVertices.push_back(vTop);

  phi = halfpi - dphi;
  for( int j = 1; j < longi-3; j++ )
  {

    theta = 0.0f;
    for( int i = 0; i < 2 * lat; i++ )
    {
      Vec3 vNext = evalSphere(s, phi, theta);
      vVertices.push_back(vNext);
      theta += dtheta;
    }//end for i
    phi -= dphi;
  }//end for j

  int lat2 = 2 * lat;
  //add upper triangle fan
  for( int i = 0; i < lat2; i++ )
  {
    Vector3<size_t> verts;
    verts[0] = 0;
    verts[1] = 1 + i;
    verts[2] = 1 + ( i + 1 ) % lat2;
    vFaces.push_back(verts);
  }

  //add body
  for( int i = 0; i < longi - 5; i++ )
  {
    int index = 1 + i * lat2;
    for( int j = 0; j < lat2; j++ )
    {
      Vector3<size_t> verts;
      verts[0] = index + j;
      verts[1] = index + lat2 + j;
      verts[2] = index + ( j + 1 ) % lat2;

      vFaces.push_back(verts);
      verts[0] = index + ( j + 1 ) % lat2;
      verts[1] = index + lat2 + j;
      verts[2] = index + lat2 + ( j + 1 ) % lat2;

      vFaces.push_back(verts);
    }
  }

  std::pair < std::vector<Vec3>, std::vector<Vector3<size_t> > > mypair;
  mypair.first = vVertices;
  mypair.second = vFaces;
  return mypair;

}


//=================================================================================================
//
//  CONSTRUCTOR
//
//=================================================================================================

//*************************************************************************************************
/*!\brief The default constructor of the Writer class.
 *
 * \param filename File name for the VTK visualization file.
 * \param spacing Spacing between two visualized time steps \f$ [1..\infty) \f$.
 * \exception std::invalid_argument Invalid file name.
 */
Writer::Writer( const std::string& filename, unsigned int spacing, unsigned int tstart, unsigned int tend, bool binary )
   : Visualization()                // Initialization of the Visualization base object
   , Dependency<logging::Logger>()  // Initialization of the logger lifetime dependency
   , tspacing_ ( spacing )           // Spacing between two visualized time steps
   , tstart_ ( tstart )
   , tend_ ( tend )
   , steps_   ( 0 )                 // Time step counter between two time steps
   , counter_ ( 0 )                 // Visualization counter for the number of visualized time steps
   , filename_(filename)            // The output directory for the VTK files
   , binary_(binary)
   , spheres_ ()                    // Registered spheres
   , boxes_ ()						// Registered boxes
   , capsules_ ()					// Registered capsules
   , cylinders_ ()					// Registered cylinders
   , planes_ ()						// Registered planes
   , meshes_ ()						// Registered meshes
   , springs_ ()					// Registered springs
{
   using namespace boost::filesystem;

   // Setting the active flag
   pe_INTERNAL_ASSERT( !active_, "Multiple constructor calls for a singleton class" );
   active_ = true;

   path p(filename_);
   if(exists(p)) {
      //std::cerr << "vtk::Writer::Writer(): Directory exists: "<<p<<". - Files in this directory may be overwritten!\n";
   }
   if (!exists(p)) {
      create_directory(p);
   }

   if(MPISettings::rank()==MPISettings::root()) {

      // Write the pvd collector file (Paraview) for all time steps
      std::stringstream pvdfile;
      pvdfile << filename_<<"/collector.pvd";
      std::ofstream pvd( pvdfile.str().c_str(), std::ofstream::out | std::ofstream::trunc );
      if( !pvd.is_open() )
         throw std::invalid_argument( "Invalid file name: " );

      // write header
      pvd << "<?xml version=\"1.0\"?>" << std::endl;
      pvd << "<!-- This pvd file references all the written time steps. -->\n";
      pvd << "<VTKFile type=\"Collection\" version=\"0.1\" byte_order=\"LittleEndian\">" << std::endl;
      pvd << "<Collection>" << std::endl;

      // write filenames of datasets
      int timeCount=0;  // for numbering of the files
      for(unsigned int t=tstart_; t<=tend_; t+=tspacing_,timeCount++)
      {
         for(int proc=0; proc<MPISettings::size(); proc++)
         {
<<<<<<< HEAD
//            // Write spheres entry
            pvd<< "<DataSet timestep=\"" <<t<<
                  "\" part=\"" << 2*proc <<
                  "\" file=\"" << proc << "/spheres" << timeCount <<".vtu\"/>\n";
//
=======
            // Write spheres entry
            pvd<< "<DataSet timestep=\"" <<t<<
                  "\" part=\"" << 2*proc <<
                  "\" file=\"" << proc << "/spheres" << timeCount <<".vtu\"/>\n";

>>>>>>> 9870217f
//            // Write boxes entry
//            pvd<< "<DataSet timestep=\"" <<t<<
//                  "\" part=\"" << 2*proc+1 <<
//                  "\" file=\"" << proc << "/boxes" << timeCount <<".vtu\"/>\n";
//
//            // Write capsule entry
//            pvd<< "<DataSet timestep=\"" <<t<<
//                  "\" part=\"" << 2*proc+1 <<
//                  "\" file=\"" << proc << "/capsules" << timeCount <<".vtu\"/>\n";
            
<<<<<<< HEAD
            // Write meshes entry
=======
//            // Write meshes entry
>>>>>>> 9870217f
//            pvd<< "<DataSet timestep=\"" <<t<<
//                  "\" part=\"" << 2*proc+1 <<
//                  "\" file=\"" << proc << "/meshes" << timeCount <<".vtu\"/>\n";

            //TODO: Write other entries
         }
      }

      // close tags
      pvd << "</Collection>" << std::endl;
      pvd << "</VTKFile>" << std::endl;
      pvd.close();
   }


   if(MPISettings::rank()==MPISettings::root()) {

      // Write the visit collector file (Visit) for all time steps
      std::stringstream visitfile;
      visitfile << filename_<<"/collector.visit";
      std::ofstream visit( visitfile.str().c_str(), std::ofstream::out | std::ofstream::trunc );
      if( !visit.is_open() )
         throw std::invalid_argument( "Invalid file name: " );

      // write header
      visit << "!NBLOCKS " << 2 * MPISettings::size() << std::endl;

      // write filenames of datasets
      int timeCount=0;  // for numbering of the files
      for(unsigned int t=tstart_; t<=tend_; t+=tspacing_,timeCount++)
      {
         for(int proc=0; proc<MPISettings::size(); proc++)
         {
            // Write sphere entry
            visit<< proc << "/spheres" << timeCount <<".vtu\n";

            // Write sphere entry
            visit<< proc << "/boxes" << timeCount <<".vtu\n";

            //TODO: Write other entries
         }
      }

      // close tags
      visit << "</Collection>" << std::endl;
      visit << "</VTKFile>" << std::endl;
      visit.close();
   }



   // Adding the registered visible spheres
   for( Visualization::Spheres::Iterator s=beginSpheres(); s!=endSpheres(); ++s )
      addSphere( *s );

   // Adding the registered visible spheres
   for( Visualization::Boxes::Iterator s=beginBoxes(); s!=endBoxes(); ++s )
      addBox( *s );

   // Adding the registered visible capsules
   for( Visualization::Capsules::Iterator s=beginCapsules(); s!=endCapsules(); ++s )
      addCapsule( *s );

   // Adding the registered visible capsules
   for( Visualization::Meshes::Iterator s=beginMeshes(); s!=endMeshes(); ++s )
      addMesh( *s );

   // Logging the successful setup of the VTK writer
   pe_LOG_PROGRESS_SECTION( log ) {
      log << "Successfully initialized the VTK writer instance";
   }
}
//*************************************************************************************************




//=================================================================================================
//
//  DESTRUCTOR
//
//=================================================================================================

//*************************************************************************************************
/*!\brief The destructor of the Writer class.
 */
Writer::~Writer()
{
   // Logging the successful destruction of the VTK writer
   pe_LOG_PROGRESS_SECTION( log ) {
      log << "Successfully destroyed the VTK writer instance";
   }
}
//*************************************************************************************************




//=================================================================================================
//
//  SET FUNCTIONS
//
//=================================================================================================

//*************************************************************************************************
/*!\brief Setting the spacing of the VTK visualization.
 *
 * \param spacing Spacing between two visualized time steps \f$ [1..\infty) \f$.
 * \exception std::invalid_argument Invalid spacing value.
 */
void Writer::setSpacing( unsigned int spacing )
{
   // Checking the spacing value
   if( tspacing_ == 0 )
      throw std::invalid_argument( "Invalid spacing value" );

   tspacing_ = spacing;
}
//*************************************************************************************************




//=================================================================================================
//
//  ADD FUNCTIONS
//
//=================================================================================================

//*************************************************************************************************
/*!\brief Registering a single sphere for the VTK visualization.
 *
 * \param sphere The sphere to be registered.
 * \return void
 */
void Writer::addSphere( ConstSphereID sphere )
{
   spheres_.pushBack( sphere );
}
//*************************************************************************************************


//*************************************************************************************************
/*!\brief Registering a single sphere for the POV-Ray visualization.
 *
 * \param sphere The sphere to be registered.
 * \return void
 */
void Writer::addEllipsoid( ConstEllipsoidID ell )
{
   return;
}
//*************************************************************************************************


//*************************************************************************************************
/*!\brief Registering a single box for the VTK visualization.
 *
 * \param box The box to be registered.
 * \return void
 */
void Writer::addBox( ConstBoxID box )
{
   // The Writer is not able to visualize boxes. Therefore the box doesn't
   // have to be registered.
	boxes_.pushBack( box );
}
//*************************************************************************************************


//*************************************************************************************************
/*!\brief Registering a single capsule for the VTK visualization.
 *
 * \param capsule The capsule to be registered.
 * \return void
 */
void Writer::addCapsule( ConstCapsuleID capsule )
{
   // The Writer is not able to visualize capsules. Therefore the capsule doesn't
   // have to be registered.
  capsules_.pushBack(capsule);
}
//*************************************************************************************************


//*************************************************************************************************
/*!\brief Registering a single cylinder for the VTK visualization.
 *
 * \param cylinder The cylinder to be registered.
 * \return void
 */
void Writer::addCylinder( ConstCylinderID /*cylinder*/ )
{
   // The Writer is not able to visualize cylinders. Therefore the cylinder doesn't
   // have to be registered.
   return;
}
//*************************************************************************************************


//*************************************************************************************************
/*!\brief Registering a single cylinder for the VTK visualization.
 *
 * \param cylinder The cylinder to be registered.
 * \return void
 */
void Writer::addInnerCylinder( ConstInnerCylinderID /*cylinder*/ )
{
   // The Writer is not able to visualize cylinders. Therefore the cylinder doesn't
   // have to be registered.
   return;
}
//*************************************************************************************************


//*************************************************************************************************
/*!\brief Registering a single plane for the VTK visualization.
 *
 * \param plane The plane to be registered.
 * \return void
 */
void Writer::addPlane( ConstPlaneID /*plane*/ )
{
   // The Writer is not able to visualize planes. Therefore the plane doesn't
   // have to be registered.
   return;
}
//*************************************************************************************************


//*************************************************************************************************
/*!\brief Registering a single triangle mesh for the VTK visualization.
 *
 * \param mesh The triangle mesh to be registered.
 * \return void
 */
void Writer::addMesh( ConstTriangleMeshID mesh )
{
   // The Writer is not able to visualize triangle meshes. Therefore the mesh doesn't
   // have to be registered.
   meshes_.pushBack(mesh);
}
//*************************************************************************************************


//*************************************************************************************************
/*!\brief Registering a single triangle mesh for the VTK visualization.
 *
 * \param mesh The triangle mesh to be registered.
 * \return void
 */
void Writer::addInnerMesh( ConstInnerMeshID mesh )
{
   // The Writer is not able to visualize triangle meshes. Therefore the mesh doesn't
   // have to be registered.
   return;
}
//*************************************************************************************************


//*************************************************************************************************
/*!\brief Registering a single spring for the VTK visualization.
 *
 * \param spring The spring to be registered.
 * \return void
 */
void Writer::addSpring( ConstSpringID /*spring*/ )
{
   // The Writer is not able to visualize springs. Therefore the spring doesn't
   // have to be registered.
   return;
}
//*************************************************************************************************




//=================================================================================================
//
//  REMOVE FUNCTIONS
//
//=================================================================================================

//*************************************************************************************************
/*!\brief Removing a single sphere from the VTK visualization.
 *
 * \param sphere The sphere to be removed.
 * \return void
 */
void Writer::removeSphere( ConstSphereID sphere )
{
   for( Spheres::Iterator pos=spheres_.begin(); pos!=spheres_.end(); ++pos ) {
      if( *pos == sphere ) {
         spheres_.erase( pos );
         return;
      }
   }
   pe_INTERNAL_ASSERT( false, "Sphere is not registered for the VTK visualization" );
}
//*************************************************************************************************


//*************************************************************************************************
/*!\brief Removing a single sphere from the POV-Ray visualization.
 *
 * \param sphere The sphere to be removed.
 * \return void
 */
void Writer::removeEllipsoid( ConstEllipsoidID ell )
{
   return;
}
//*************************************************************************************************


//*************************************************************************************************
/*!\brief Removing a single box from the VTK visualization.
 *
 * \param box The box to be removed.
 * \return void
 */
void Writer::removeBox( ConstBoxID box )
{
	   for( Boxes::Iterator pos=boxes_.begin(); pos!=boxes_.end(); ++pos ) {
	      if( *pos == box ) {
	         boxes_.erase( pos );
	         return;
	      }
	   }
	   pe_INTERNAL_ASSERT( false, "Box is not registered for the VTK visualization" );
   return;
}
//*************************************************************************************************


//*************************************************************************************************
/*!\brief Removing a single capsule from the VTK visualization.
 *
 * \param capsule The capsule to be removed.
 * \return void
 */
void Writer::removeCapsule( ConstCapsuleID capsule )
{
   // The Writer is not able to visualize capsules. Therefore the capsule doesn't
   // have to be deregistered.
	 for( Capsules::Iterator pos=capsules_.begin(); pos!=capsules_.end(); ++pos ) {
	    if( *pos == capsule ) {
	       capsules_.erase( pos );
	       return;
	    }
	 }
	 pe_INTERNAL_ASSERT( false, "Capsule is not registered for the VTK visualization" );
   return;
}
//*************************************************************************************************


//*************************************************************************************************
/*!\brief Removing a single cylinder from the VTK visualization.
 *
 * \param cylinder The cylinder to be removed.
 * \return void
 */
void Writer::removeCylinder( ConstCylinderID /*cylinder*/ )
{
   // The Writer is not able to visualize cylinders. Therefore the cylinder doesn't
   // have to be deregistered.
   return;
}
//*************************************************************************************************


//*************************************************************************************************
/*!\brief Removing a single cylinder from the VTK visualization.
 *
 * \param cylinder The cylinder to be removed.
 * \return void
 */
void Writer::removeInnerCylinder( ConstInnerCylinderID /*cylinder*/ )
{
   // The Writer is not able to visualize cylinders. Therefore the cylinder doesn't
   // have to be deregistered.
   return;
}
//*************************************************************************************************


//*************************************************************************************************
/*!\brief Removing a single plane from the VTK visualization.
 *
 * \param plane The plane to be removed.
 * \return void
 */
void Writer::removePlane( ConstPlaneID /*plane*/ )
{
   // The Writer is not able to visualize planes. Therefore the planes doesn't
   // have to be deregistered.
   return;
}
//*************************************************************************************************


//*************************************************************************************************
/*!\brief Removing a single triangle mesh from the VTK visualization.
 *
 * \param mesh The triangle mesh to be removed.
 * \return void
 */
void Writer::removeMesh( ConstTriangleMeshID mesh )
{
   // The Writer is not able to visualize triangle meshes. Therefore the mesh doesn't
   // have to be deregistered.
	for( Meshes::Iterator pos=meshes_.begin(); pos!=meshes_.end(); ++pos ) {
	   if( *pos == mesh ) {
	      meshes_.erase( pos );
	      return;
	   }
	}
	pe_INTERNAL_ASSERT( false, "Mesh is not registered for the VTK visualization" );
   return;
}
//*************************************************************************************************


//*************************************************************************************************
/*!\brief Removing a single triangle mesh from the VTK visualization.
 *
 * \param mesh The triangle mesh to be removed.
 * \return void
 */
void Writer::removeInnerMesh( ConstInnerMeshID mesh )
{
   // The Writer is not able to visualize triangle meshes. Therefore the mesh doesn't
   // have to be deregistered.
   return;
}
//*************************************************************************************************


//*************************************************************************************************
/*!\brief Removing a single spring from the VTK visualization.
 *
 * \param spring The spring to be removed.
 * \return void
 */
void Writer::removeSpring( ConstSpringID /*spring*/ )
{
   // The Writer is not able to visualize springs. Therefore the spring doesn't
   // have to be deregistered.
   return;
}
//*************************************************************************************************




//=================================================================================================
//
//  OUTPUT FUNCTIONS
//
//=================================================================================================

//*************************************************************************************************
/*!\brief Visualizing the current state of the registered rigid bodies.
 *
 * \return void
 *
 * This function is automatically called every time step. It extends the VTK visualization
 * file by the current state of all registered spheres.
 */
void Writer::trigger()
{

   // Skipping the visualization for intermediate time steps
   if(( ++steps_ < tspacing_ ) && (!counter_ == 0)) return;

   // Adjusing the counters
   steps_ = 0;

   std::ostringstream spherefile;
   spherefile << filename_ << "/spheres" << counter_ << ".vtu";
   writeSpheres( spherefile.str().c_str() );

   std::ostringstream boxfile;
   boxfile << filename_ << "/boxes" << counter_ << ".vtu";
   writeBoxes( boxfile.str().c_str() );

   std::ostringstream capsulefile;
   capsulefile << filename_ << "/capsules" << counter_ << ".vtu";
   writeCapsules( capsulefile.str().c_str() );

   std::ostringstream meshfile;
   meshfile << filename_ << "/meshes" << counter_ << ".vtu";
   writeMeshes( meshfile.str().c_str() );

   ++counter_;
}
//*************************************************************************************************




//*************************************************************************************************
/*!\brief Visualizing the current state of the registered spheres.
 *
 * \return void
 *
 * This function creates a new file containing the sphere data of the current timestep
 */
void Writer::writeSpheres(const boost::filesystem::path& filename) const
{
	   using namespace boost::filesystem;
	   using boost::lexical_cast;

	   // Checking if the function is called inside an exclusive section
	   if( MPISettings::size() > 1 && ExclusiveSection::isActive() ) {
	      throw std::runtime_error( "Invalid function call inside exclusive section" );
	   }

	   // Determining the directory and the filename for the POV-Ray visualization
	   const path directory( filename.parent_path() );
	   const path file     ( filename.filename()    );

	   // Checking the directory and the filename
	   if( !directory.empty() && !exists( directory ) )
	      throw std::runtime_error( "Directory for VTK-Ray files does not exist" );
	   if( file.empty() )
	      throw std::runtime_error( "Invalid file name" );

	   // Generation of a single VTK-Ray file
	   // In case the 'singleFile' flag is set to 'true' all processes append their local, finite
	   // rigid bodies to the main POV-Ray file 'filename'. This task is performed serially in
	   // ascending order.
	   if( false /*singleFile_  || MPISettings::size() == 1 */)
	   {
	      pe_SERIALIZATION
	      {
	    	  throw std::runtime_error( "src/vtk/Writer.cpp::writeSpheres(): not yet implemented");

	         // Opening the output file
	         std::ofstream out( filename.string().c_str(), std::ofstream::out | std::ostream::app );
	         if( !out.is_open() ) {
	            std::ostringstream oss;
	            oss << " Error opening VTK-Ray file '" << filename << "' !\n";
	            throw std::runtime_error( oss.str() );
	         }

	         // Writing the registered spheres
	         for( Spheres::ConstIterator s=spheres_.begin(); s!=spheres_.end(); ++s )
	         {

	         }

	         // Closing the output file
	         out.close();
	      }
	   }

	   // Generation of multiple VTK-Ray files
	   // In case the 'singleFile' flag is set to 'false' each process creates an individual
	   // POV-Ray file (containing their local rigid bodies) that is included in the main POV-Ray
	   // file 'filename'.
	   else
	   {
	      // Creating the process-specific extended directory
	      path extended( directory );
	      extended /= lexical_cast<std::string>( MPISettings::rank() );
	      if( !exists( extended ) )
	         create_directory( extended );
	      extended /= file;

	      // Opening the output file
	      std::ofstream out( extended.string().c_str(), std::ofstream::out | std::ostream::trunc );
	      if( !out.is_open() ) {
	         std::ostringstream oss;
	         oss << " Error opening VTK-Ray file '" << filename << "' !\n";
	         throw std::runtime_error( oss.str() );
	      }

         if(binary_)
         {
            //std::cout << "writing spheres binary";
            writeSphereDataBinary(out);
         }
         else
         {
            //std::cout << "writing spheres ascii";
            writeSphereDataAscii(out);
         }

	      // Closing the output file
	      out.close();
	   }
}
//*************************************************************************************************



void Writer::writeSphereDataBinary(std::ostream& out) const {
   Base64Writer b64(out);

   unsigned int numSpheres = boost::numeric_cast<unsigned int>( spheres_.size() );
   unsigned int data_size_tensor = (4 * sizeof(float) * (numSpheres * 9)
         + 2) / 3;
   unsigned int data_size_vec = (4 * sizeof(float) * (numSpheres * 3) + 2)
         / 3;
   unsigned int data_size_scalar = (4 * sizeof(float) * (numSpheres * 1)
         + 2) / 3;

   // write grid
   out << "<?xml version=\"1.0\"?>\n";
   out
         << "<VTKFile type=\"UnstructuredGrid\" version=\"0.1\" byte_order=\"LittleEndian\">\n";
   out << " <UnstructuredGrid>\n";
   out << "  <Piece NumberOfPoints=\"" << spheres_.size()
         << "\" NumberOfCells=\"" << spheres_.size() << "\">\n";
   out << "   <Points>\n";
   out << "    <DataArray type=\"" << "Float32" << "\" NumberOfComponents=\""
         << 3 << "\" format=\"binary\">\n";

   // write array size first
   b64 << data_size_vec;
   b64.flush();

   // Write the sphere positions
   for (Spheres::ConstIterator s = spheres_.begin(); s != spheres_.end(); ++s) {
      b64 << (float)s->getPosition()[0];
      b64 << (float)s->getPosition()[1];
      b64 << (float)s->getPosition()[2];
   }
   b64.flush();

   // Declare grid as point cloud
   out << "    </DataArray>\n";
   out << "   </Points>\n";
   out << "   <Cells>\n";
   out << "    <DataArray type=\"Int32\" Name=\"connectivity\">\n";
   for (unsigned int i = 0; i < spheres_.size(); i++)
      out << " " << i << "\n";
   out << "    </DataArray>\n";
   out << "    <DataArray type=\"Int32\" Name=\"offsets\">\n";
   for (unsigned int i = 0; i < spheres_.size(); i++)
      out << " " << i + 1 << "\n";
   out << "    </DataArray>\n";
   out << "    <DataArray type=\"UInt8\" Name=\"types\">\n";
   for (unsigned int i = 0; i < spheres_.size(); i++)
      out << " " << 1 << "\n";
   out << "    </DataArray>\n";
   out << "   </Cells>\n";

   // Data at each point
   out << "   <PointData Scalars=\"scalars\" Vectors=\"vectors\">\n";

   // write IDs
   out << "    <DataArray type=\"" << "UInt32" << "\" Name=\"" << "ID"
         << "\" NumberOfComponents=\"" << 1 << "\" format=\"binary\">\n";
   b64 << data_size_scalar;
   b64.flush();
   for (Spheres::ConstIterator s = spheres_.begin(); s != spheres_.end(); ++s) {
      b64 << s->getID();
   } //end for all Spheres
   b64.flush();
   out << "    </DataArray>\n";

   // write Radii
   out << "    <DataArray type=\"" << "Float32" << "\" Name=\"" << "Radius"
         << "\" NumberOfComponents=\"" << 1 << "\" format=\"binary\">\n";
   b64 << data_size_scalar;
   b64.flush();
   for (Spheres::ConstIterator s = spheres_.begin(); s != spheres_.end(); ++s) {
      b64 << (float)s->getRadius();
   } //end for all Spheres
   b64.flush();
   out << "    </DataArray>\n";

   // write Mass
   out << "    <DataArray type=\"" << "Float32" << "\" Name=\"" << "Mass"
         << "\" NumberOfComponents=\"" << 1 << "\" format=\"binary\">\n";
   b64 << data_size_scalar;
   b64.flush();
   for (Spheres::ConstIterator s = spheres_.begin(); s != spheres_.end(); ++s) {
      b64 << (float)s->getMass();
   } //end for all Spheres
   b64.flush();
   out << "    </DataArray>\n";

   // write Orientation
   out << "    <DataArray type=\"" << "Float32" << "\" Name=\""
         << "Orientation" << "\" NumberOfComponents=\"" << 9
         << "\" format=\"binary\">\n";
   b64 << data_size_tensor;
   b64.flush();
   for (Spheres::ConstIterator s = spheres_.begin(); s != spheres_.end(); ++s) {
      const pe::Rot3& rot = s->getRotation();
      //Vector3<Real> o = calcEulerAngles(rot);
      b64 << (float)rot[0];
      b64 << (float)rot[1];
      b64 << (float)rot[2];
      b64 << (float)rot[3];
      b64 << (float)rot[4];
      b64 << (float)rot[5];
      b64 << (float)rot[6];
      b64 << (float)rot[7];
      b64 << (float)rot[8];
   } //end for all Spheres
   b64.flush();
   out << "    </DataArray>\n";

   // write Euler angles
   out << "    <DataArray type=\"" << "Float32" << "\" Name=\""
         << "Euler Rotation" << "\" NumberOfComponents=\"" << 3
         << "\" format=\"binary\">\n";
   b64 << data_size_vec;
   b64.flush();
   for (Spheres::ConstIterator s = spheres_.begin(); s != spheres_.end(); ++s) {
      const pe::Vec3& rot = s->getRotation().getEulerAnglesXYZ();
      //Vector3<Real> o = calcEulerAngles(rot);
      b64 << (float)rot[0];
      b64 << (float)rot[1];
      b64 << (float)rot[2];
      //out << "\t" << o[0] << "\t" << o[1] << "\t" << o[2] << "\n";
   } //end for all Boxes
   b64.flush();
   out << "    </DataArray>\n";

   // write Net Force
   out << "    <DataArray type=\"" << "Float32" << "\" Name=\"" << "Net Force"
         << "\" NumberOfComponents=\"" << 3 << "\" format=\"binary\">\n";
   b64 << data_size_vec;
   b64.flush();
   for (Spheres::ConstIterator s = spheres_.begin(); s != spheres_.end(); ++s) {
      const Vec3 &f = s->getForce();
      b64 << (float)f[0];
      b64 << (float)f[1];
      b64 << (float)f[2];
   } //end for all Spheres
   b64.flush();
   out << "    </DataArray>\n";

   // write Velocsy
   out << "    <DataArray type=\"" << "Float32" << "\" Name=\"" << "Velocity"
         << "\" NumberOfComponents=\"" << 3 << "\" format=\"binary\">\n";
   b64 << data_size_vec;
   b64.flush();
   for (Spheres::ConstIterator s = spheres_.begin(); s != spheres_.end(); ++s) {
      const Vec3 &v = s->getLinearVel();
      b64 << (float)v[0];
      b64 << (float)v[1];
      b64 << (float)v[2];
   } //end for all Spheres
   b64.flush();
   out << "    </DataArray>\n";

   // write angular Velocity
   out << "    <DataArray type=\"" << "Float32" << "\" Name=\""
         << "Angular Velocity" << "\" NumberOfComponents=\"" << 3
         << "\" format=\"binary\">\n";
   b64 << data_size_vec;
   b64.flush();
   for (Spheres::ConstIterator s = spheres_.begin(); s != spheres_.end(); ++s) {
      const Vec3 &v = s->getAngularVel();
      b64 << (float)v[0];
      b64 << (float)v[1];
      b64 << (float)v[2];
   } //end for all Spheres
   b64.flush();
   out << "    </DataArray>\n";

   out << "   </PointData>\n";
   out << "   <CellData>  </CellData>\n";
   out << "  </Piece>\n";
   out << " </UnstructuredGrid>\n";
   out << "</VTKFile>\n";
}





void Writer::writeSphereDataAscii(std::ostream& out) const
{
   // write grid
   out << "<?xml version=\"1.0\"?>\n";
   out << "<VTKFile type=\"UnstructuredGrid\" version=\"0.1\" byte_order=\"LittleEndian\">\n";
   out << " <UnstructuredGrid>\n";
   out << "  <Piece NumberOfPoints=\"" << spheres_.size() <<
          "\" NumberOfCells=\"" << spheres_.size() << "\">\n";
   out << "   <Points>\n";
   out << "    <DataArray type=\"" << "Float32" <<
          "\" NumberOfComponents=\"" << 3 <<
          "\" format=\"ascii\">\n";

     // Write the sphere positions
     for( Spheres::ConstIterator s=spheres_.begin(); s!=spheres_.end(); ++s )
     {
       out << "\t" << s->getPosition()[0] << "\t" << s->getPosition()[1] << "\t" << s->getPosition()[2] << "\n";
     }

     // Declare grid as point cloud
     out << "    </DataArray>\n";
     out << "   </Points>\n";
     out << "   <Cells>\n";
     out << "    <DataArray type=\"Int32\" Name=\"connectivity\">\n";
     for (unsigned int i = 0; i < spheres_.size(); i++)
        out << " " << i << "\n";
     out << "    </DataArray>\n";
     out << "    <DataArray type=\"Int32\" Name=\"offsets\">\n";
     for (unsigned int i = 0; i < spheres_.size(); i++)
        out << " " << i + 1 << "\n";
     out << "    </DataArray>\n";
     out << "    <DataArray type=\"UInt8\" Name=\"types\">\n";
     for (unsigned int i = 0; i < spheres_.size(); i++)
        out << " " << 1 << "\n";
     out << "    </DataArray>\n";
     out << "   </Cells>\n";

     // Data at each point
     out << "   <PointData Scalars=\"scalars\" Vectors=\"vectors\">\n";

     // write IDs
     out << "    <DataArray type=\"" << "UInt32" <<
            "\" Name=\"" << "ID" <<
            "\" NumberOfComponents=\"" << 1 <<
            "\" format=\"ascii\">\n";
     for( Spheres::ConstIterator s=spheres_.begin(); s!=spheres_.end(); ++s )
     {
        out << "\t" << s->getID() << "\n";
     }      //end for all Spheres
     out << "    </DataArray>\n";

     // write Radii
     out << "    <DataArray type=\"" << "Float32" <<
           "\" Name=\"" << "Radius" <<
           "\" NumberOfComponents=\"" << 1 <<
           "\" format=\"ascii\">\n";
     for( Spheres::ConstIterator s=spheres_.begin(); s!=spheres_.end(); ++s )
     {
        out << "\t" << s->getRadius() << "\n";
     }      //end for all Spheres
     out << "    </DataArray>\n";

     // write Mass
     out << "    <DataArray type=\"" << "Float32" <<
            "\" Name=\"" << "Mass" <<
            "\" NumberOfComponents=\"" << 1 <<
            "\" format=\"ascii\">\n";
     for( Spheres::ConstIterator s=spheres_.begin(); s!=spheres_.end(); ++s )
     {
        out << "\t" << s->getMass() << "\n";
     }      //end for all Spheres
     out << "    </DataArray>\n";

     // write Orientation
     out << "    <DataArray type=\"" << "Float32" <<
            "\" Name=\"" << "Orientation" <<
            "\" NumberOfComponents=\"" << 9 <<
            "\" format=\"ascii\">\n";
     for( Spheres::ConstIterator s=spheres_.begin(); s!=spheres_.end(); ++s )
     {
        const pe::Rot3& rot = s->getRotation();
        //Vector3<Real> o = calcEulerAngles(rot);
        out << "\t" << rot[0] << " " << rot[1] << " " << rot[2] <<
               "\t" << rot[3] << " " << rot[4] << " " << rot[5] <<
               "\t" << rot[6] << " " << rot[7] << " " << rot[8] <<"\n";
     }      //end for all Spheres
     out << "    </DataArray>\n";

     // write Euler angles
     out << "    <DataArray type=\"" << "Float32" <<
            "\" Name=\"" << "Euler Rotation" <<
            "\" NumberOfComponents=\"" << 3 <<
            "\" format=\"ascii\">\n";
     for( Spheres::ConstIterator s=spheres_.begin(); s!=spheres_.end(); ++s )
     {
        const pe::Vec3& rot = s->getRotation().getEulerAnglesXYZ();
        //Vector3<Real> o = calcEulerAngles(rot);
        out << "\t" << rot[0] << "\t" << rot[1] << "\t" << rot[2] << "\n";
        //out << "\t" << o[0] << "\t" << o[1] << "\t" << o[2] << "\n";
     }      //end for all Boxes
     out << "    </DataArray>\n";

     // write Net Force
     out << "    <DataArray type=\"" << "Float32" <<
           "\" Name=\"" << "Net Force" <<
           "\" NumberOfComponents=\"" << 3 <<
           "\" format=\"ascii\">\n";
     for( Spheres::ConstIterator s=spheres_.begin(); s!=spheres_.end(); ++s )
     {
        const Vec3 &f = s->getForce();
        out << "\t" << f[0] << "\t" << f[1] << "\t" << f[2] << "\n";
     }      //end for all Spheres
     out << "    </DataArray>\n";

     // write Velocsy
     out << "    <DataArray type=\"" << "Float32" <<
           "\" Name=\"" << "Velocity" <<
           "\" NumberOfComponents=\"" << 3 <<
           "\" format=\"ascii\">\n";
     for( Spheres::ConstIterator s=spheres_.begin(); s!=spheres_.end(); ++s )
     {
        const Vec3 &v = s->getLinearVel();
        out << "\t" << v[0] << "\t" << v[1] << "\t" << v[2] << "\n";
     }      //end for all Spheres
     out << "    </DataArray>\n";

     // write angular Velocity
     out << "    <DataArray type=\"" << "Float32" <<
           "\" Name=\"" << "Angular Velocity" <<
           "\" NumberOfComponents=\"" << 3 <<
           "\" format=\"ascii\">\n";
     for( Spheres::ConstIterator s=spheres_.begin(); s!=spheres_.end(); ++s )
     {
        const Vec3 &v = s->getAngularVel();
        out << "\t" << v[0] << "\t" << v[1] << "\t" << v[2] << "\n";
     }      //end for all Spheres
     out << "    </DataArray>\n";

     out << "   </PointData>\n";
     out << "   <CellData>  </CellData>\n";
     out << "  </Piece>\n";
     out << " </UnstructuredGrid>\n";
     out << "</VTKFile>\n";
}




//*************************************************************************************************
/*!\brief Visualizing the current state of the registered spheres.
 *
 * \return void
 *
 * This function creates a new file containing the sphere data of the current timestep
 */
void Writer::writeBoxes(const boost::filesystem::path& filename) const
{
      using namespace boost::filesystem;
      using boost::lexical_cast;

      // Checking if the function is called inside an exclusive section
      if( MPISettings::size() > 1 && ExclusiveSection::isActive() ) {
         throw std::runtime_error( "Invalid function call inside exclusive section" );
      }

      // Determining the directory and the filename for the POV-Ray visualization
      const path directory( filename.parent_path() );
      const path file     ( filename.filename()    );

      // Checking the directory and the filename
      if( !directory.empty() && !exists( directory ) )
         throw std::runtime_error( "Directory for VTK-Ray files does not exist" );
      if( file.empty() )
         throw std::runtime_error( "Invalid file name" );

      // Generation of a single VTK-Ray file
      // In case the 'singleFile' flag is set to 'true' all processes append their local, finite
      // rigid bodies to the main POV-Ray file 'filename'. This task is performed serially in
      // ascending order.
      if( false && /*singleFile || */ MPISettings::size() == 1 )
      {
         pe_SERIALIZATION
         {
           throw std::runtime_error( "src/vtk/Writer.cpp::writeSpheres(): not yet implemented");

            // Opening the output file
            std::ofstream out( filename.string().c_str(), std::ofstream::out | std::ostream::app );
            if( !out.is_open() ) {
               std::ostringstream oss;
               oss << " Error opening VTK-Ray file '" << filename << "' !\n";
               throw std::runtime_error( oss.str() );
            }

            // Writing the registered boxes
            for( Boxes::ConstIterator s=boxes_.begin(); s!=boxes_.end(); ++s )
            {

            }

            // Closing the output file
            out.close();
         }
      }

      // Generation of multiple VTK-Ray files
      // In case the 'singleFile' flag is set to 'false' each process creates an individual
      // POV-Ray file (containing their local rigid bodies) that is included in the main POV-Ray
      // file 'filename'.
      else
      {
         // Creating the process-specific extended directory
         path extended( directory );
         extended /= lexical_cast<std::string>( MPISettings::rank() );
         if( !exists( extended ) )
            create_directory( extended );
         extended /= file;

         // Opening the output file
         std::ofstream out( extended.string().c_str(), std::ofstream::out | std::ostream::trunc );
         if( !out.is_open() ) {
            std::ostringstream oss;
            oss << " Error opening VTK-Ray file '" << filename << "' !\n";
            throw std::runtime_error( oss.str() );
         }

         if(binary_) {
            //std::cout << "writing boxes binary";
            writeBoxDataBinary(out);
         }
         else {
            //std::cout << "writing boxes ascii";
            writeBoxDataAscii(out);
         }

         // Closing the output file
         out.close();
      }
}
//*************************************************************************************************



//*************************************************************************************************
void Writer::writeBoxDataAscii(std::ostream& out) const {
   // write grid
   out << "<?xml version=\"1.0\"?>\n";
   out << "<VTKFile type=\"UnstructuredGrid\" version=\"0.1\" byte_order=\"LittleEndian\">\n";
   out << " <UnstructuredGrid>\n";
   out << "  <Piece NumberOfPoints=\"" << boxes_.size() * 8 <<
        "\" NumberOfCells=\"" << boxes_.size() * 6<< "\">\n";
   out << "   <Points>\n";
   out << "    <DataArray type=\"" << "Float32" <<
        "\" NumberOfComponents=\"" << 3 <<
        "\" format=\"ascii\">\n";

     // Write the box positions
     for( Boxes::ConstIterator s=boxes_.begin(); s!=boxes_.end(); ++s )
     {
       Vec3 length = s->getLengths();
       std::vector<Vec3> points;
       points.push_back(Vec3(- 0.5 * length[0], - 0.5 * length[1], - 0.5 * length[2]));
       points.push_back(Vec3(+ 0.5 * length[0], - 0.5 * length[1], - 0.5 * length[2]));
       points.push_back(Vec3(+ 0.5 * length[0], + 0.5 * length[1], - 0.5 * length[2]));
       points.push_back(Vec3(- 0.5 * length[0], + 0.5 * length[1], - 0.5 * length[2]));

       points.push_back(Vec3(- 0.5 * length[0], - 0.5 * length[1], + 0.5 * length[2]));
       points.push_back(Vec3(+ 0.5 * length[0], - 0.5 * length[1], + 0.5 * length[2]));
       points.push_back(Vec3(+ 0.5 * length[0], + 0.5 * length[1], + 0.5 * length[2]));
       points.push_back(Vec3(- 0.5 * length[0], + 0.5 * length[1], + 0.5 * length[2]));

       const pe::Rot3& rot = s->getRotation();
       for (std::vector<Vec3>::size_type idx = 0; idx < points.size(); ++idx) {
         points[idx] = (rot * points[idx]) + s->getPosition();
       }

       out << "\t" << points[0][0] << "\t" << points[0][1] << "\t" << points[0][2] << "\n";
       out << "\t" << points[1][0] << "\t" << points[1][1] << "\t" << points[1][2] << "\n";
       out << "\t" << points[2][0] << "\t" << points[2][1] << "\t" << points[2][2] << "\n";
       out << "\t" << points[3][0] << "\t" << points[3][1] << "\t" << points[3][2] << "\n";
                                                                      
       out << "\t" << points[4][0] << "\t" << points[4][1] << "\t" << points[4][2] << "\n";
       out << "\t" << points[5][0] << "\t" << points[5][1] << "\t" << points[5][2] << "\n";
       out << "\t" << points[6][0] << "\t" << points[6][1] << "\t" << points[6][2] << "\n";
       out << "\t" << points[7][0] << "\t" << points[7][1] << "\t" << points[7][2] << "\n";
     }

     // Declare grid as point cloud
     out << "    </DataArray>\n";
     out << "   </Points>\n";
     out << "   <Cells>\n";
     out << "    <DataArray type=\"Int32\" Name=\"connectivity\">\n";
     unsigned int voff = 0;
     for (unsigned int i = 0; i < boxes_.size(); i++) {
        // face bottom 
        out << " " << 0 + voff << " " << 1 + voff << " " << 2 + voff << " " << 3 + voff << "\n";
        // face top 
        out << " " << 4 + voff << " " << 5 + voff << " " << 6 + voff << " " << 7 + voff << "\n";
        // face right 
        out << " " << 1 + voff << " " << 2 + voff << " " << 6 + voff << " " << 5 + voff << "\n";
        // face left 
        out << " " << 0 + voff << " " << 4 + voff << " " << 7 + voff << " " << 3 + voff << "\n";
        // face front 
        out << " " << 0 + voff << " " << 1 + voff << " " << 5 + voff << " " << 4 + voff << "\n";
        // face back 
        out << " " << 2 + voff << " " << 3 + voff << " " << 7 + voff << " " << 6 + voff << "\n";
        voff += 8;
     }
     out << "    </DataArray>\n";
     out << "    <DataArray type=\"Int32\" Name=\"offsets\">\n";
     voff = 0;
     for (unsigned int i = 0; i < boxes_.size(); i++)
       for(unsigned int j = 0; j < 6; ++j) {
          out << " " << (i * 24) + j * 4 + 4 << "\n";
       }
     out << "    </DataArray>\n";
     out << "    <DataArray type=\"UInt8\" Name=\"types\">\n";
     // Every box has 6 faces
     for (unsigned int i = 0; i < boxes_.size(); i++)
       for(unsigned int j = 0; j < 6; ++j) 
         out << " " << 9 << "\n";
     out << "    </DataArray>\n";
     out << "   </Cells>\n";

//     // Data at each point
//     out << "   <PointData Scalars=\"scalars\" Vectors=\"vectors\">\n";
//
//     // write IDs
//     out << "    <DataArray type=\"" << "UInt32" <<
//            "\" Name=\"" << "ID" <<
//            "\" NumberOfComponents=\"" << 1 <<
//            "\" format=\"ascii\">\n";
//     for( Boxes::ConstIterator s=boxes_.begin(); s!=boxes_.end(); ++s )
//     {
//        out << "\t" << s->getID() << "\n";
//     }      //end for all Boxes
//     out << "    </DataArray>\n";
//
//     // write Radii
//     out << "    <DataArray type=\"" << "Float32" <<
//           "\" Name=\"" << "Lengths" <<
//           "\" NumberOfComponents=\"" << 3 <<
//           "\" format=\"ascii\">\n";
//     for( Boxes::ConstIterator s=boxes_.begin(); s!=boxes_.end(); ++s )
//     {
//        out << "\t" << s->getLengths()[0] << "\t" << s->getLengths()[1] << "\t" << s->getLengths()[2] << "\n";
//     }      //end for all Boxes
//     out << "    </DataArray>\n";
//
//     // write Mass
//     out << "    <DataArray type=\"" << "Float32" <<
//            "\" Name=\"" << "Mass" <<
//            "\" NumberOfComponents=\"" << 1 <<
//            "\" format=\"ascii\">\n";
//     for( Boxes::ConstIterator s=boxes_.begin(); s!=boxes_.end(); ++s )
//     {
//        out << "\t" << s->getMass() << "\n";
//     }      //end for all Boxes
//     out << "    </DataArray>\n";
//
//     // write Orientation
//     out << "    <DataArray type=\"" << "Float32" <<
//            "\" Name=\"" << "Orientation" <<
//            "\" NumberOfComponents=\"" << 9 <<
//            "\" format=\"ascii\">\n";
//     for( Boxes::ConstIterator s=boxes_.begin(); s!=boxes_.end(); ++s )
//     {
//        const pe::Rot3& rot = s->getRotation();
//        //Vector3<Real> o = calcEulerAngles(rot);
//        out << "\t" << rot[0] << " " << rot[1] << " " << rot[2] <<
//               "\t" << rot[3] << " " << rot[4] << " " << rot[5] <<
//               "\t" << rot[6] << " " << rot[7] << " " << rot[8] <<"\n";
//        //out << "\t" << o[0] << "\t" << o[1] << "\t" << o[2] << "\n";
//     }      //end for all Boxes
//     out << "    </DataArray>\n";
//
//     // write Euler angles
//     out << "    <DataArray type=\"" << "Float32" <<
//            "\" Name=\"" << "Euler Rotation" <<
//            "\" NumberOfComponents=\"" << 3 <<
//            "\" format=\"ascii\">\n";
//     for( Boxes::ConstIterator s=boxes_.begin(); s!=boxes_.end(); ++s )
//     {
//        const pe::Vec3& rot = s->getRotation().getEulerAnglesXYZ();
//        //Vector3<Real> o = calcEulerAngles(rot);
//        out << "\t" << rot[0] << "\t" << rot[1] << "\t" << rot[2] << "\n";
//        //out << "\t" << o[0] << "\t" << o[1] << "\t" << o[2] << "\n";
//     }      //end for all Boxes
//     out << "    </DataArray>\n";
//
//     // write Net Force
//     out << "    <DataArray type=\"" << "Float32" <<
//           "\" Name=\"" << "Net Force" <<
//           "\" NumberOfComponents=\"" << 3 <<
//           "\" format=\"ascii\">\n";
//     for( Boxes::ConstIterator s=boxes_.begin(); s!=boxes_.end(); ++s )
//     {
//        const Vec3 &f = s->getForce();
//        out << "\t" << f[0] << "\t" << f[1] << "\t" << f[2] << "\n";
//     }      //end for all Boxes
//     out << "    </DataArray>\n";
//
//     // write Velocsy
//     out << "    <DataArray type=\"" << "Float32" <<
//           "\" Name=\"" << "Velocity" <<
//           "\" NumberOfComponents=\"" << 3 <<
//           "\" format=\"ascii\">\n";
//     for( Boxes::ConstIterator s=boxes_.begin(); s!=boxes_.end(); ++s )
//     {
//        const Vec3 &v = s->getLinearVel();
//        out << "\t" << v[0] << "\t" << v[1] << "\t" << v[2] << "\n";
//     }      //end for all Boxes
//     out << "    </DataArray>\n";
//
//     // write angular Velocity
//     out << "    <DataArray type=\"" << "Float32" <<
//           "\" Name=\"" << "Angular Velocity" <<
//           "\" NumberOfComponents=\"" << 3 <<
//           "\" format=\"ascii\">\n";
//     for( Boxes::ConstIterator s=boxes_.begin(); s!=boxes_.end(); ++s )
//     {
//        const Vec3 &v = s->getAngularVel();
//        out << "\t" << v[0] << "\t" << v[1] << "\t" << v[2] << "\n";
//     }      //end for all Boxes
//     out << "    </DataArray>\n";
//
//     out << "   </PointData>\n";
     out << "   <PointData>  </PointData>\n";
     out << "   <CellData>  </CellData>\n";
     out << "  </Piece>\n";
     out << " </UnstructuredGrid>\n";
     out << "</VTKFile>\n";
}



void Writer::writeBoxDataBinary(std::ostream& out) const {
   Base64Writer b64(out);

   unsigned int numBoxes = boost::numeric_cast<unsigned int>( boxes_.size() );
   unsigned int data_size_tensor = (4 * sizeof(float) * (numBoxes * 9) + 2) / 3;
   unsigned int data_size_vec = (4 * sizeof(float) * (numBoxes * 3) + 2) / 3;
   unsigned int data_size_scalar = (4 * sizeof(float) * (numBoxes * 1) + 2) / 3;

   // write grid
   out << "<?xml version=\"1.0\"?>\n";
   out << "<VTKFile type=\"UnstructuredGrid\" version=\"0.1\" byte_order=\"LittleEndian\">\n";
   out << " <UnstructuredGrid>\n";
   out << "  <Piece NumberOfPoints=\"" << boxes_.size()
         << "\" NumberOfCells=\"" << boxes_.size() << "\">\n";
   out << "   <Points>\n";
   out << "    <DataArray type=\"" << "Float32" << "\" NumberOfComponents=\""
         << 3 << "\" format=\"binary\">\n";

//
//   // Write the sphere positions
//   for( Boxes::ConstIterator s=boxes_.begin(); s!=boxes_.end(); ++s )
//   {
//     out << "\t" << s->getPosition()[0] << "\t" << s->getPosition()[1] << "\t" << s->getPosition()[2] << "\n";
//   }


   // write array size first
   b64 << data_size_vec;
   b64.flush();

   // Write the sphere positions
   for (Boxes::ConstIterator s = boxes_.begin(); s != boxes_.end(); ++s) {
      b64 << (float)s->getPosition()[0];
      b64 << (float)s->getPosition()[1];
      b64 << (float)s->getPosition()[2];
   }
   b64.flush();

   // Declare grid as point cloud
   out << "    </DataArray>\n";
   out << "   </Points>\n";
   out << "   <Cells>\n";
   out << "    <DataArray type=\"Int32\" Name=\"connectivity\">\n";
   for (unsigned int i = 0; i < boxes_.size(); i++)
      out << " " << i << "\n";
   out << "    </DataArray>\n";
   out << "    <DataArray type=\"Int32\" Name=\"offsets\">\n";
   for (unsigned int i = 0; i < boxes_.size(); i++)
      out << " " << i + 1 << "\n";
   out << "    </DataArray>\n";
   out << "    <DataArray type=\"UInt8\" Name=\"types\">\n";
   for (unsigned int i = 0; i < boxes_.size(); i++)
      out << " " << 1 << "\n";
   out << "    </DataArray>\n";
   out << "   </Cells>\n";

   // Data at each point
   out << "   <PointData Scalars=\"scalars\" Vectors=\"vectors\">\n";

   // write IDs
   out << "    <DataArray type=\"" << "UInt32" << "\" Name=\"" << "ID"
         << "\" NumberOfComponents=\"" << 1 << "\" format=\"binary\">\n";
   b64 << data_size_scalar;
   b64.flush();
   for (Boxes::ConstIterator s = boxes_.begin(); s != boxes_.end(); ++s) {
      b64 << s->getID();
   } //end for all Boxes
   b64.flush();
   out << "    </DataArray>\n";

   // write Radii
   out << "    <DataArray type=\"" << "Float32" << "\" Name=\"" << "Lengths"
         << "\" NumberOfComponents=\"" << 3 << "\" format=\"binary\">\n";
   b64 << data_size_vec;
   b64.flush();
   for (Boxes::ConstIterator s = boxes_.begin(); s != boxes_.end(); ++s) {
      b64 << (float)s->getLengths()[0];
      b64 << (float)s->getLengths()[1];
      b64 << (float)s->getLengths()[2];
   } //end for all Boxes
   b64.flush();
   out << "    </DataArray>\n";

   // write Mass
   out << "    <DataArray type=\"" << "Float32" << "\" Name=\"" << "Mass"
         << "\" NumberOfComponents=\"" << 1 << "\" format=\"binary\">\n";
   b64 << data_size_scalar;
   b64.flush();
   for (Boxes::ConstIterator s = boxes_.begin(); s != boxes_.end(); ++s) {
      b64 << (float)s->getMass();
   } //end for all Boxes
   b64.flush();
   out << "    </DataArray>\n";

   // write Orientation
   out << "    <DataArray type=\"" << "Float32" << "\" Name=\""
         << "Orientation" << "\" NumberOfComponents=\"" << 9
         << "\" format=\"binary\">\n";
   b64 << data_size_tensor;
   b64.flush();
   for (Boxes::ConstIterator s = boxes_.begin(); s != boxes_.end(); ++s) {
      const pe::Rot3& rot = s->getRotation();
      //Vector3<Real> o = calcEulerAngles(rot);
      b64 << (float)rot[0];
      b64 << (float)rot[1];
      b64 << (float)rot[2];
      b64 << (float)rot[3];
      b64 << (float)rot[4];
      b64 << (float)rot[5];
      b64 << (float)rot[6];
      b64 << (float)rot[7];
      b64 << (float)rot[8];
   } //end for all Boxes
   b64.flush();
   out << "    </DataArray>\n";

   // write Euler angles
   out << "    <DataArray type=\"" << "Float32" << "\" Name=\""
         << "Euler Rotation" << "\" NumberOfComponents=\"" << 3
         << "\" format=\"binary\">\n";
   b64 << data_size_vec;
   b64.flush();
   for (Boxes::ConstIterator s = boxes_.begin(); s != boxes_.end(); ++s) {
      const pe::Vec3& rot = s->getRotation().getEulerAnglesXYZ();
      //Vector3<Real> o = calcEulerAngles(rot);
      b64 << (float)rot[0];
      b64 << (float)rot[1];
      b64 << (float)rot[2];
      //out << "\t" << o[0] << "\t" << o[1] << "\t" << o[2] << "\n";
   } //end for all Boxes
   b64.flush();
   out << "    </DataArray>\n";

   // write Net Force
   out << "    <DataArray type=\"" << "Float32" << "\" Name=\"" << "Net Force"
         << "\" NumberOfComponents=\"" << 3 << "\" format=\"binary\">\n";
   b64 << data_size_vec;
   b64.flush();
   for (Boxes::ConstIterator s = boxes_.begin(); s != boxes_.end(); ++s) {
      const Vec3 &f = s->getForce();
      b64 << (float)f[0];
      b64 << (float)f[1];
      b64 << (float)f[2];
   } //end for all Boxes
   b64.flush();
   out << "    </DataArray>\n";

   // write Velocsy
   out << "    <DataArray type=\"" << "Float32" << "\" Name=\"" << "Velocity"
         << "\" NumberOfComponents=\"" << 3 << "\" format=\"binary\">\n";
   b64 << data_size_vec;
   b64.flush();
   for (Boxes::ConstIterator s = boxes_.begin(); s != boxes_.end(); ++s) {
      const Vec3 &v = s->getLinearVel();
      b64 << (float)v[0];
      b64 << (float)v[1];
      b64 << (float)v[2];
   } //end for all Boxes
   b64.flush();
   out << "    </DataArray>\n";

   // write angular Velocity
   out << "    <DataArray type=\"" << "Float32" << "\" Name=\""
         << "Angular Velocity" << "\" NumberOfComponents=\"" << 3
         << "\" format=\"binary\">\n";
   b64 << data_size_vec;
   b64.flush();
   for (Boxes::ConstIterator s = boxes_.begin(); s != boxes_.end(); ++s) {
      const Vec3 &v = s->getAngularVel();
      b64 << (float)v[0];
      b64 << (float)v[1];
      b64 << (float)v[2];
   } //end for all Boxes
   b64.flush();
   out << "    </DataArray>\n";

   out << "   </PointData>\n";
   out << "   <CellData>  </CellData>\n";
   out << "  </Piece>\n";
   out << " </UnstructuredGrid>\n";
   out << "</VTKFile>\n";
}
//*************************************************************************************************


//*************************************************************************************************
/*!\brief Visualizing the current state of the registered spheres.
 *
 * \return void
 *
 * This function creates a new file containing the sphere data of the current timestep
 */
void Writer::writeCapsules(const boost::filesystem::path& filename) const
{
      using namespace boost::filesystem;
      using boost::lexical_cast;

      // Checking if the function is called inside an exclusive section
      if( MPISettings::size() > 1 && ExclusiveSection::isActive() ) {
         throw std::runtime_error( "Invalid function call inside exclusive section" );
      }

      // Determining the directory and the filename for the POV-Ray visualization
      const path directory( filename.parent_path() );
      const path file     ( filename.filename()    );

      // Checking the directory and the filename
      if( !directory.empty() && !exists( directory ) )
         throw std::runtime_error( "Directory for VTK-Ray files does not exist" );
      if( file.empty() )
         throw std::runtime_error( "Invalid file name" );

      // Generation of a single VTK-Ray file
      // In case the 'singleFile' flag is set to 'true' all processes append their local, finite
      // rigid bodies to the main POV-Ray file 'filename'. This task is performed serially in
      // ascending order.
      if( false && /*singleFile || */ MPISettings::size() == 1 )
      {
         pe_SERIALIZATION
         {
           throw std::runtime_error( "src/vtk/Writer.cpp::writeSpheres(): not yet implemented");

            // Opening the output file
            std::ofstream out( filename.string().c_str(), std::ofstream::out | std::ostream::app );
            if( !out.is_open() ) {
               std::ostringstream oss;
               oss << " Error opening VTK-Ray file '" << filename << "' !\n";
               throw std::runtime_error( oss.str() );
            }

            // Writing the registered boxes
            for( Boxes::ConstIterator s=boxes_.begin(); s!=boxes_.end(); ++s )
            {

            }

            // Closing the output file
            out.close();
         }
      }

      // Generation of multiple VTK-Ray files
      // In case the 'singleFile' flag is set to 'false' each process creates an individual
      // POV-Ray file (containing their local rigid bodies) that is included in the main POV-Ray
      // file 'filename'.
      else
      {
         // Creating the process-specific extended directory
         path extended( directory );
         extended /= lexical_cast<std::string>( MPISettings::rank() );
         if( !exists( extended ) )
            create_directory( extended );
         extended /= file;

         // Opening the output file
         std::ofstream out( extended.string().c_str(), std::ofstream::out | std::ostream::trunc );
         if( !out.is_open() ) {
            std::ostringstream oss;
            oss << " Error opening VTK-Ray file '" << filename << "' !\n";
            throw std::runtime_error( oss.str() );
         }

         if(binary_) {
            //std::cout << "writing boxes binary";
            writeBoxDataBinary(out);
         }
         else {
            //std::cout << "writing boxes ascii";
            writeCapsuleDataAscii(out);
         }

         // Closing the output file
         out.close();
      }
}
//*************************************************************************************************


//*************************************************************************************************
/*!\brief Visualizing the current state of the registered spheres.
 *
 * \return void
 *
 * This function creates a new file containing the sphere data of the current timestep
 */
void Writer::writeMeshes(const boost::filesystem::path& filename) const
{
      using namespace boost::filesystem;
      using boost::lexical_cast;

      // Checking if the function is called inside an exclusive section
      if( MPISettings::size() > 1 && ExclusiveSection::isActive() ) {
         throw std::runtime_error( "Invalid function call inside exclusive section" );
      }

      // Determining the directory and the filename for the POV-Ray visualization
      const path directory( filename.parent_path() );
      const path file     ( filename.filename()    );

      // Checking the directory and the filename
      if( !directory.empty() && !exists( directory ) )
         throw std::runtime_error( "Directory for VTK-Ray files does not exist" );
      if( file.empty() )
         throw std::runtime_error( "Invalid file name" );

      // Generation of a single VTK-Ray file
      // In case the 'singleFile' flag is set to 'true' all processes append their local, finite
      // rigid bodies to the main POV-Ray file 'filename'. This task is performed serially in
      // ascending order.
      if( false && /*singleFile || */ MPISettings::size() == 1 )
      {
         pe_SERIALIZATION
         {
           throw std::runtime_error( "src/vtk/Writer.cpp::writeMeshes(): not yet implemented");

            // Opening the output file
            std::ofstream out( filename.string().c_str(), std::ofstream::out | std::ostream::app );
            if( !out.is_open() ) {
               std::ostringstream oss;
               oss << " Error opening VTK-Ray file '" << filename << "' !\n";
               throw std::runtime_error( oss.str() );
            }

            // Writing the registered boxes
            for( Boxes::ConstIterator s=boxes_.begin(); s!=boxes_.end(); ++s )
            {

            }

            // Closing the output file
            out.close();
         }
      }

      // Generation of multiple VTK-Ray files
      // In case the 'singleFile' flag is set to 'false' each process creates an individual
      // POV-Ray file (containing their local rigid bodies) that is included in the main POV-Ray
      // file 'filename'.
      else
      {
         // Creating the process-specific extended directory
         path extended( directory );
         extended /= lexical_cast<std::string>( MPISettings::rank() );
         if( !exists( extended ) )
            create_directory( extended );
         extended /= file;

         // Opening the output file
         std::ofstream out( extended.string().c_str(), std::ofstream::out | std::ostream::trunc );
         if( !out.is_open() ) {
            std::ostringstream oss;
            oss << " Error opening VTK-Ray file '" << filename << "' !\n";
            throw std::runtime_error( oss.str() );
         }

         if(binary_) {
            //std::cout << "writing meshes binary";
            writeMeshDataBinary(out);
         }
         else {
            //std::cout << "writing meshes ascii";
            writeMeshDataAscii(out);
         }

         // Closing the output file
         out.close();
      }
}
//*************************************************************************************************

//*************************************************************************************************
void Writer::writeCapsuleDataAscii(std::ostream& out) const {
   // write grid
   int verticalsegments = 2;
   int pointsoncircle   = 16;
   out << "<?xml version=\"1.0\"?>\n";
   out << "<VTKFile type=\"UnstructuredGrid\" version=\"0.1\" byte_order=\"LittleEndian\">\n";
   out << " <UnstructuredGrid>\n";
   out << "  <Piece NumberOfPoints=\"" << capsules_.size() * 2 * pointsoncircle + capsules_.size() * (2. * 65) <<
        "\" NumberOfCells=\"" << capsules_.size() * (2 * pointsoncircle + 224)  << "\">\n";
   out << "   <Points>\n";
   out << "    <DataArray type=\"" << "Float32" <<
        "\" NumberOfComponents=\"" << 3 <<
        "\" format=\"ascii\">\n";

     // The connectivity of the faces is the same for all capsules
     std::vector< Vector3<size_t> > faces;

     //add the body of the cylinder
     for(int j=0;j<pointsoncircle;j++)
     {
       Vector3<size_t> verts;

       // first triangle
       verts[0] = j;
       verts[1] = (j + 1) % pointsoncircle;
       verts[2] = pointsoncircle + j;

       // second triangle
       faces.push_back(verts);
       verts[0] = pointsoncircle + j;
       verts[1] = pointsoncircle + (j + 1) % pointsoncircle;
       verts[2] = (j + 1) % pointsoncircle;
       faces.push_back(verts);
     }

     // Write the capsule triangulation vertices
     unsigned int count(0);
     for( Capsules::ConstIterator s=capsules_.begin(); s != capsules_.end(); ++s, ++count )
     {
       
       Vec3 center = s->getPosition();
       
       std::pair < std::vector<Vec3>, std::vector<Vector3<size_t> > > mypair = triangulateSphere(s->getRadius());

       // 65 vertices
       std::vector<Vec3>& hemisVerts = mypair.first;
       // 112 cells
       std::vector<Vector3<size_t> >& hemisFaces = mypair.second;

       std::vector<Vec3> points;
       
       // The height and the radius
       real height  = s->getLength();
       real height2 = s->getLength() * 0.5;
       real rad     = s->getRadius();

       real dalpha = 2.0 * M_PI/(real)pointsoncircle;

       Vec3 u(0, 0, 1);
       Vec3 vTop    = (height2 * u);
       Vec3 vBottom =-(height2 * u);

       real dheight = (2.0 * height2)/real(verticalsegments+1);
       real currentheight = height2;
       real alpha = 0.0;

       //create the top vertices on the cylinder
       for(int i=0;i<pointsoncircle;i++)
       {
         Vec3 next = Vec3( height2 , rad * cos(alpha), rad * sin(alpha));
         points.push_back(next);
         alpha+=dalpha;
       }

       //create the bottom vertices on the cylinder
       for(int i=0;i<pointsoncircle;i++)
       {
         Vec3 next = Vec3(-height2 , rad * cos(alpha), rad * sin(alpha));
         points.push_back(next);
         alpha+=dalpha;
       }

       const pe::Rot3& rot = s->getRotation();
       for (std::vector<Vec3>::size_type idx = 0; idx < points.size(); ++idx) {
         points[idx] = (rot * points[idx]) + s->getPosition();
         out << "\t" << points[idx][0] << "\t" << points[idx][1] << "\t" << points[idx][2] << "\n";
       }

       for (std::vector<Vec3>::size_type idx = 0; idx < hemisVerts.size(); ++idx) {
         Vec3 point = (rot * (hemisVerts[idx] + Vec3(height2,0,0))) + s->getPosition();
         out << "\t" << point[0] << "\t" << point[1] << "\t" << point[2] << "\n";
       }

       for (std::vector<Vec3>::size_type idx = 0; idx < hemisVerts.size(); ++idx) {
         Vec3 point = (rot * (-hemisVerts[idx] - Vec3(height2,0,0))) + s->getPosition();
         out << "\t" << point[0] << "\t" << point[1] << "\t" << point[2] << "\n";
       }

     }

     // Write each capsule as a set of faces 
     out << "    </DataArray>\n";
     out << "   </Points>\n";
     out << "   <Cells>\n";
     out << "    <DataArray type=\"Int32\" Name=\"connectivity\">\n";
     unsigned int voff = 0;
     for (unsigned int i = 0; i < capsules_.size(); i++) {

       ConstCapsuleID s = capsules_[i];
       std::pair < std::vector<Vec3>, std::vector<Vector3<size_t> > > mypair = triangulateSphere(s->getRadius());

       // 65 vertices
       std::vector<Vec3>& hemisVerts = mypair.first;
       // 112 cells
       std::vector<Vector3<size_t> >& hemisFaces = mypair.second;

       // Connectivity of the cylinder faces 
       for( unsigned int j = 0; j < faces.size(); j++ ) {
          out << " " << faces[j][0] + voff << " " << faces[j][1] + voff << " " << faces[j][2] + voff << "\n";
       }
       voff += 2 * pointsoncircle;
       // Connectivity of the 1st hemisphere faces 
       for( unsigned int j = 0; j < hemisFaces.size(); j++ ) {
          out << " " << hemisFaces[j][0] + voff << " " << hemisFaces[j][1] + voff << " " << hemisFaces[j][2] + voff << "\n";
       }
       voff += hemisVerts.size();;

       // Connectivity of the 2nd hemisphere faces 
       for( unsigned int j = 0; j < hemisFaces.size(); j++ ) {
          out << " " << hemisFaces[j][0] + voff << " " << hemisFaces[j][1] + voff << " " << hemisFaces[j][2] + voff << "\n";
       }
       voff += hemisVerts.size();;
     }
     out << "    </DataArray>\n";
     out << "    <DataArray type=\"Int32\" Name=\"offsets\">\n";
     voff = 0;
     for( unsigned int i = 0; i < capsules_.size(); i++ ) {
       for( unsigned int j = 0; j < faces.size() + 224; j++ ) {
         voff += 3;
         out << " " << voff << "\n";
       }
     }
     out << "    </DataArray>\n";
     out << "    <DataArray type=\"UInt8\" Name=\"types\">\n";

     // Every capsule has 2 * pointsoncircle triangles 
     for (unsigned int i = 0; i < capsules_.size(); i++)
       for( unsigned int j = 0; j < faces.size() + 224; j++ ) {
         out << " " << 5 << "\n";
       }
     out << "    </DataArray>\n";
     out << "   </Cells>\n";

//     // Data at each point
//     out << "   <PointData Scalars=\"scalars\" Vectors=\"vectors\">\n";
//
//     // write IDs
//     out << "    <DataArray type=\"" << "UInt32" <<
//            "\" Name=\"" << "ID" <<
//            "\" NumberOfComponents=\"" << 1 <<
//            "\" format=\"ascii\">\n";
//     for( Boxes::ConstIterator s=boxes_.begin(); s!=boxes_.end(); ++s )
//     {
//        out << "\t" << s->getID() << "\n";
//     }      //end for all Boxes
//     out << "    </DataArray>\n";
//
//     // write Radii
//     out << "    <DataArray type=\"" << "Float32" <<
//           "\" Name=\"" << "Lengths" <<
//           "\" NumberOfComponents=\"" << 3 <<
//           "\" format=\"ascii\">\n";
//     for( Boxes::ConstIterator s=boxes_.begin(); s!=boxes_.end(); ++s )
//     {
//        out << "\t" << s->getLengths()[0] << "\t" << s->getLengths()[1] << "\t" << s->getLengths()[2] << "\n";
//     }      //end for all Boxes
//     out << "    </DataArray>\n";
//
//     // write Mass
//     out << "    <DataArray type=\"" << "Float32" <<
//            "\" Name=\"" << "Mass" <<
//            "\" NumberOfComponents=\"" << 1 <<
//            "\" format=\"ascii\">\n";
//     for( Boxes::ConstIterator s=boxes_.begin(); s!=boxes_.end(); ++s )
//     {
//        out << "\t" << s->getMass() << "\n";
//     }      //end for all Boxes
//     out << "    </DataArray>\n";
//
//     // write Orientation
//     out << "    <DataArray type=\"" << "Float32" <<
//            "\" Name=\"" << "Orientation" <<
//            "\" NumberOfComponents=\"" << 9 <<
//            "\" format=\"ascii\">\n";
//     for( Boxes::ConstIterator s=boxes_.begin(); s!=boxes_.end(); ++s )
//     {
//        const pe::Rot3& rot = s->getRotation();
//        //Vector3<Real> o = calcEulerAngles(rot);
//        out << "\t" << rot[0] << " " << rot[1] << " " << rot[2] <<
//               "\t" << rot[3] << " " << rot[4] << " " << rot[5] <<
//               "\t" << rot[6] << " " << rot[7] << " " << rot[8] <<"\n";
//        //out << "\t" << o[0] << "\t" << o[1] << "\t" << o[2] << "\n";
//     }      //end for all Boxes
//     out << "    </DataArray>\n";
//
//     // write Euler angles
//     out << "    <DataArray type=\"" << "Float32" <<
//            "\" Name=\"" << "Euler Rotation" <<
//            "\" NumberOfComponents=\"" << 3 <<
//            "\" format=\"ascii\">\n";
//     for( Boxes::ConstIterator s=boxes_.begin(); s!=boxes_.end(); ++s )
//     {
//        const pe::Vec3& rot = s->getRotation().getEulerAnglesXYZ();
//        //Vector3<Real> o = calcEulerAngles(rot);
//        out << "\t" << rot[0] << "\t" << rot[1] << "\t" << rot[2] << "\n";
//        //out << "\t" << o[0] << "\t" << o[1] << "\t" << o[2] << "\n";
//     }      //end for all Boxes
//     out << "    </DataArray>\n";
//
//     // write Net Force
//     out << "    <DataArray type=\"" << "Float32" <<
//           "\" Name=\"" << "Net Force" <<
//           "\" NumberOfComponents=\"" << 3 <<
//           "\" format=\"ascii\">\n";
//     for( Boxes::ConstIterator s=boxes_.begin(); s!=boxes_.end(); ++s )
//     {
//        const Vec3 &f = s->getForce();
//        out << "\t" << f[0] << "\t" << f[1] << "\t" << f[2] << "\n";
//     }      //end for all Boxes
//     out << "    </DataArray>\n";
//
//     // write Velocsy
//     out << "    <DataArray type=\"" << "Float32" <<
//           "\" Name=\"" << "Velocity" <<
//           "\" NumberOfComponents=\"" << 3 <<
//           "\" format=\"ascii\">\n";
//     for( Boxes::ConstIterator s=boxes_.begin(); s!=boxes_.end(); ++s )
//     {
//        const Vec3 &v = s->getLinearVel();
//        out << "\t" << v[0] << "\t" << v[1] << "\t" << v[2] << "\n";
//     }      //end for all Boxes
//     out << "    </DataArray>\n";
//
//     // write angular Velocity
//     out << "    <DataArray type=\"" << "Float32" <<
//           "\" Name=\"" << "Angular Velocity" <<
//           "\" NumberOfComponents=\"" << 3 <<
//           "\" format=\"ascii\">\n";
//     for( Boxes::ConstIterator s=boxes_.begin(); s!=boxes_.end(); ++s )
//     {
//        const Vec3 &v = s->getAngularVel();
//        out << "\t" << v[0] << "\t" << v[1] << "\t" << v[2] << "\n";
//     }      //end for all Boxes
//     out << "    </DataArray>\n";
//
//     out << "   </PointData>\n";
     out << "   <PointData>  </PointData>\n";
     out << "   <CellData>  </CellData>\n";
     out << "  </Piece>\n";
     out << " </UnstructuredGrid>\n";
     out << "</VTKFile>\n";
}
//*************************************************************************************************




//*************************************************************************************************
void Writer::writeCapsuleDataBinary(std::ostream& out) const {
   Base64Writer b64(out);

   unsigned int numBoxes = boost::numeric_cast<unsigned int>( boxes_.size() );
   unsigned int data_size_tensor = (4 * sizeof(float) * (numBoxes * 9) + 2) / 3;
   unsigned int data_size_vec = (4 * sizeof(float) * (numBoxes * 3) + 2) / 3;
   unsigned int data_size_scalar = (4 * sizeof(float) * (numBoxes * 1) + 2) / 3;

   // write grid
   out << "<?xml version=\"1.0\"?>\n";
   out << "<VTKFile type=\"UnstructuredGrid\" version=\"0.1\" byte_order=\"LittleEndian\">\n";
   out << " <UnstructuredGrid>\n";
   out << "  <Piece NumberOfPoints=\"" << boxes_.size()
         << "\" NumberOfCells=\"" << boxes_.size() << "\">\n";
   out << "   <Points>\n";
   out << "    <DataArray type=\"" << "Float32" << "\" NumberOfComponents=\""
         << 3 << "\" format=\"binary\">\n";

//
//   // Write the sphere positions
//   for( Boxes::ConstIterator s=boxes_.begin(); s!=boxes_.end(); ++s )
//   {
//     out << "\t" << s->getPosition()[0] << "\t" << s->getPosition()[1] << "\t" << s->getPosition()[2] << "\n";
//   }


   // write array size first
   b64 << data_size_vec;
   b64.flush();

   // Write the sphere positions
   for (Boxes::ConstIterator s = boxes_.begin(); s != boxes_.end(); ++s) {
      b64 << (float)s->getPosition()[0];
      b64 << (float)s->getPosition()[1];
      b64 << (float)s->getPosition()[2];
   }
   b64.flush();

   // Declare grid as point cloud
   out << "    </DataArray>\n";
   out << "   </Points>\n";
   out << "   <Cells>\n";
   out << "    <DataArray type=\"Int32\" Name=\"connectivity\">\n";
   for (unsigned int i = 0; i < boxes_.size(); i++)
      out << " " << i << "\n";
   out << "    </DataArray>\n";
   out << "    <DataArray type=\"Int32\" Name=\"offsets\">\n";
   for (unsigned int i = 0; i < boxes_.size(); i++)
      out << " " << i + 1 << "\n";
   out << "    </DataArray>\n";
   out << "    <DataArray type=\"UInt8\" Name=\"types\">\n";
   for (unsigned int i = 0; i < boxes_.size(); i++)
      out << " " << 1 << "\n";
   out << "    </DataArray>\n";
   out << "   </Cells>\n";

   // Data at each point
   out << "   <PointData Scalars=\"scalars\" Vectors=\"vectors\">\n";

   // write IDs
   out << "    <DataArray type=\"" << "UInt32" << "\" Name=\"" << "ID"
         << "\" NumberOfComponents=\"" << 1 << "\" format=\"binary\">\n";
   b64 << data_size_scalar;
   b64.flush();
   for (Boxes::ConstIterator s = boxes_.begin(); s != boxes_.end(); ++s) {
      b64 << s->getID();
   } //end for all Boxes
   b64.flush();
   out << "    </DataArray>\n";

   // write Radii
   out << "    <DataArray type=\"" << "Float32" << "\" Name=\"" << "Lengths"
         << "\" NumberOfComponents=\"" << 3 << "\" format=\"binary\">\n";
   b64 << data_size_vec;
   b64.flush();
   for (Boxes::ConstIterator s = boxes_.begin(); s != boxes_.end(); ++s) {
      b64 << (float)s->getLengths()[0];
      b64 << (float)s->getLengths()[1];
      b64 << (float)s->getLengths()[2];
   } //end for all Boxes
   b64.flush();
   out << "    </DataArray>\n";

   // write Mass
   out << "    <DataArray type=\"" << "Float32" << "\" Name=\"" << "Mass"
         << "\" NumberOfComponents=\"" << 1 << "\" format=\"binary\">\n";
   b64 << data_size_scalar;
   b64.flush();
   for (Boxes::ConstIterator s = boxes_.begin(); s != boxes_.end(); ++s) {
      b64 << (float)s->getMass();
   } //end for all Boxes
   b64.flush();
   out << "    </DataArray>\n";

   // write Orientation
   out << "    <DataArray type=\"" << "Float32" << "\" Name=\""
         << "Orientation" << "\" NumberOfComponents=\"" << 9
         << "\" format=\"binary\">\n";
   b64 << data_size_tensor;
   b64.flush();
   for (Boxes::ConstIterator s = boxes_.begin(); s != boxes_.end(); ++s) {
      const pe::Rot3& rot = s->getRotation();
      //Vector3<Real> o = calcEulerAngles(rot);
      b64 << (float)rot[0];
      b64 << (float)rot[1];
      b64 << (float)rot[2];
      b64 << (float)rot[3];
      b64 << (float)rot[4];
      b64 << (float)rot[5];
      b64 << (float)rot[6];
      b64 << (float)rot[7];
      b64 << (float)rot[8];
   } //end for all Boxes
   b64.flush();
   out << "    </DataArray>\n";

   // write Euler angles
   out << "    <DataArray type=\"" << "Float32" << "\" Name=\""
         << "Euler Rotation" << "\" NumberOfComponents=\"" << 3
         << "\" format=\"binary\">\n";
   b64 << data_size_vec;
   b64.flush();
   for (Boxes::ConstIterator s = boxes_.begin(); s != boxes_.end(); ++s) {
      const pe::Vec3& rot = s->getRotation().getEulerAnglesXYZ();
      //Vector3<Real> o = calcEulerAngles(rot);
      b64 << (float)rot[0];
      b64 << (float)rot[1];
      b64 << (float)rot[2];
      //out << "\t" << o[0] << "\t" << o[1] << "\t" << o[2] << "\n";
   } //end for all Boxes
   b64.flush();
   out << "    </DataArray>\n";

   // write Net Force
   out << "    <DataArray type=\"" << "Float32" << "\" Name=\"" << "Net Force"
         << "\" NumberOfComponents=\"" << 3 << "\" format=\"binary\">\n";
   b64 << data_size_vec;
   b64.flush();
   for (Boxes::ConstIterator s = boxes_.begin(); s != boxes_.end(); ++s) {
      const Vec3 &f = s->getForce();
      b64 << (float)f[0];
      b64 << (float)f[1];
      b64 << (float)f[2];
   } //end for all Boxes
   b64.flush();
   out << "    </DataArray>\n";

   // write Velocsy
   out << "    <DataArray type=\"" << "Float32" << "\" Name=\"" << "Velocity"
         << "\" NumberOfComponents=\"" << 3 << "\" format=\"binary\">\n";
   b64 << data_size_vec;
   b64.flush();
   for (Boxes::ConstIterator s = boxes_.begin(); s != boxes_.end(); ++s) {
      const Vec3 &v = s->getLinearVel();
      b64 << (float)v[0];
      b64 << (float)v[1];
      b64 << (float)v[2];
   } //end for all Boxes
   b64.flush();
   out << "    </DataArray>\n";

   // write angular Velocity
   out << "    <DataArray type=\"" << "Float32" << "\" Name=\""
         << "Angular Velocity" << "\" NumberOfComponents=\"" << 3
         << "\" format=\"binary\">\n";
   b64 << data_size_vec;
   b64.flush();
   for (Boxes::ConstIterator s = boxes_.begin(); s != boxes_.end(); ++s) {
      const Vec3 &v = s->getAngularVel();
      b64 << (float)v[0];
      b64 << (float)v[1];
      b64 << (float)v[2];
   } //end for all Boxes
   b64.flush();
   out << "    </DataArray>\n";

   out << "   </PointData>\n";
   out << "   <CellData>  </CellData>\n";
   out << "  </Piece>\n";
   out << " </UnstructuredGrid>\n";
   out << "</VTKFile>\n";
}
//*************************************************************************************************


//*************************************************************************************************
void Writer::writeMeshDataAscii(std::ostream& out) const {

   int numPoints = 0;
   int numCells = 0;

   // Loop to get the total number of vertices and cells
   for (Meshes::ConstIterator m = meshes_.begin(); m != meshes_.end(); ++m) {
     numPoints += m->getBFVertices().size(); 
     numCells += m->getFaceIndices().size(); 
   }

   out << "<?xml version=\"1.0\"?>\n";
   out << "<VTKFile type=\"UnstructuredGrid\" version=\"0.1\" byte_order=\"LittleEndian\">\n";
   out << " <UnstructuredGrid>\n";
   out << "  <Piece NumberOfPoints=\"" << numPoints <<
        "\" NumberOfCells=\"" << numCells  << "\">\n";
   out << "   <Points>\n";
   out << "    <DataArray type=\"" << "Float32" <<
        "\" NumberOfComponents=\"" << 3 <<
        "\" format=\"ascii\">\n";

   std::vector<int> offsets;
   for (Meshes::ConstIterator m = meshes_.begin(); m != meshes_.end(); ++m) {
      Vec3 pos = m->getPosition();
      Quat q = m->getQuaternion();
      for (size_t i(0); i < m->getBFVertices().size(); ++i) {
        Vec3 v = m->getBFVertices()[i];
        //rotation
        v = q.rotate(v);
        //translation
        v += pos;
        out << "\t" << v[0] << "\t" << v[1] << "\t" << v[2] << "\n";

      }

     offsets.push_back(m->getBFVertices().size());
   }

   out << "    </DataArray>\n";
   //writeDoubles(outfile, coordinates, "Coordinates", 3);
   out << "  </Points>\n";

   // Write the cells
   out << "      <Cells>\n";
   out << "    <DataArray type=\"Int32\" Name=\"connectivity\">\n";
   int voff = 0;
   for (size_t i = 0; i < meshes_.size(); ++i) {
      ConstTriangleMeshID m = meshes_[i];
      for (size_t j(0); j < m->getFaceIndices().size(); ++j) {
        out << " " << m->getFaceIndices()[j][0] + voff << " " << m->getFaceIndices()[j][1] + voff << " " << m->getFaceIndices()[j][2] + voff << "\n";
      }

      voff += m->getBFVertices().size();
   }
   out << "    </DataArray>\n";

   // the offset array  is used to specify the starting index of each cell in the connectivity array 
   out << "    <DataArray type=\"Int32\" Name=\"offsets\">\n";
   int triCount = 0;
   for(int i(0); i < numCells; ++i) {
      out << " " << triCount << "\n";
      triCount += 3;
   }

   out << "    </DataArray>\n";

   out << "    <DataArray type=\"UInt8\" Name=\"types\">\n";
   for(int i(0); i < numCells; ++i) {
      out << " " << 5 << "\n";
   }
   out << "    </DataArray>\n";

   out << "      </Cells>\n";

   out << "    </Piece>\n";
   out << "  </UnstructuredGrid>\n";
   out << "</VTKFile>\n";

}
//*************************************************************************************************


//*************************************************************************************************
void Writer::writeMeshDataBinary(std::ostream& out) const {
}
//*************************************************************************************************

//   virtual void writeMeshDataAscii(std::ostream& out) const;
//   virtual void writeMeshDataBinary(std::ostream& out) const;

//=================================================================================================
//
//  OUTPUT FUNCTIONS
//
//=================================================================================================

//*************************************************************************************************
/*!\brief Output of the current state of an VTK writer.
 *
 * \param os Reference to the output stream.
 * \return void
 */
void Writer::print( std::ostream& os ) const
{
   os << " VTK file                     : '" << filename_ << "'\n"
      << " Number of time steps         : "  << counter_  << "\n"
      << " Number of registered spheres : "  << spheres_.size() << "\n"
      << " Number of registered boxes   : "  << boxes_.size() << "\n";
}
//*************************************************************************************************




//=================================================================================================
//
//  VTK WRITER SETUP FUNCTIONS
//
//=================================================================================================

//*************************************************************************************************
/*!\brief Activation of the VTK writer.
 * \ingroup vtk
 *
 * \param filename File name for the VTK visualization file.
 * \param spacing Spacing between two visualized time steps \f$ [1..\infty) \f$.
 * \return Handle to the active VTK writer.
 * \exception std::invalid_argument Invalid spacing value.
 * \exception std::invalid_argument Invalid file name.
 *
 * This function activates the VTK writer for an VTK visualization. The first call to
 * this function will activate the VTK writer and return the handle to the active writer,
 * subsequent calls will ignore the parameters and only return the handle to the VTK writer.
 */
WriterID activateWriter( const std::string& filename, unsigned int spacing, unsigned int tstart, unsigned int tend, bool binary=false )
{
   boost::mutex::scoped_lock lock( Writer::instanceMutex_ );
   static WriterID dx( new Writer( filename, spacing, tstart, tend, binary ) );
   return dx;
}
//*************************************************************************************************




//=================================================================================================
//
//  OPERATORS
//
//=================================================================================================

//*************************************************************************************************
/*!\brief Global output operator for VTK writers.
 * \ingroup vtk
 *
 * \param os Reference to the output stream.
 * \param dx Reference to a constant VTK writer object.
 * \return Reference to the output stream.
 */
std::ostream& operator<<( std::ostream& os, const Writer& dx )
{
   os << "--" << pe_BROWN << "VTK FILE WRITER" << pe_OLDCOLOR
      << "------------------------------------------------------------\n";
   dx.print( os );
   os << "--------------------------------------------------------------------------------\n"
      << std::endl;
   return os;
}
//*************************************************************************************************


//*************************************************************************************************
/*!\brief Global output operator for VTK writer handles.
 * \ingroup vtk
 *
 * \param os Reference to the output stream.
 * \param dx VTK writer handle.
 * \return Reference to the output stream.
 */
std::ostream& operator<<( std::ostream& os, const WriterID& dx )
{
   os << "--" << pe_BROWN << "VTK FILE WRITER" << pe_OLDCOLOR
      << "------------------------------------------------------------\n";
   dx->print( os );
   os << "--------------------------------------------------------------------------------\n"
      << std::endl;
   return os;
}
//*************************************************************************************************


//*************************************************************************************************
/*!\brief Global output operator for constant VTK writer handles.
 * \ingroup vtk
 *
 * \param os Reference to the output stream.
 * \param dx Constant VTK writer handle.
 * \return Reference to the output stream.
 */
std::ostream& operator<<( std::ostream& os, const ConstWriterID& dx )
{
   os << "--" << pe_BROWN << "VTK FILE WRITER" << pe_OLDCOLOR
      << "------------------------------------------------------------\n";
   dx->print( os );
   os << "--------------------------------------------------------------------------------\n"
      << std::endl;
   return os;
}
//*************************************************************************************************

} // namespace vtk

} // namespace pe<|MERGE_RESOLUTION|>--- conflicted
+++ resolved
@@ -228,19 +228,11 @@
       {
          for(int proc=0; proc<MPISettings::size(); proc++)
          {
-<<<<<<< HEAD
-//            // Write spheres entry
-            pvd<< "<DataSet timestep=\"" <<t<<
-                  "\" part=\"" << 2*proc <<
-                  "\" file=\"" << proc << "/spheres" << timeCount <<".vtu\"/>\n";
-//
-=======
             // Write spheres entry
             pvd<< "<DataSet timestep=\"" <<t<<
                   "\" part=\"" << 2*proc <<
                   "\" file=\"" << proc << "/spheres" << timeCount <<".vtu\"/>\n";
 
->>>>>>> 9870217f
 //            // Write boxes entry
 //            pvd<< "<DataSet timestep=\"" <<t<<
 //                  "\" part=\"" << 2*proc+1 <<
@@ -251,11 +243,7 @@
 //                  "\" part=\"" << 2*proc+1 <<
 //                  "\" file=\"" << proc << "/capsules" << timeCount <<".vtu\"/>\n";
             
-<<<<<<< HEAD
-            // Write meshes entry
-=======
 //            // Write meshes entry
->>>>>>> 9870217f
 //            pvd<< "<DataSet timestep=\"" <<t<<
 //                  "\" part=\"" << 2*proc+1 <<
 //                  "\" file=\"" << proc << "/meshes" << timeCount <<".vtu\"/>\n";
