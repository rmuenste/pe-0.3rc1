//=================================================================================================
/*!
 *  \file MPINano.cpp
 *  \brief Example file for the pe physics engine
 *
 *  Copyright (C) 2009 Klaus Iglberger
 *                2012 Tobias Preclik
 *
 *  This file is part of pe.
 *
 *  pe is free software: you can redistribute it and/or modify it under the terms of the GNU
 *  General Public License as published by the Free Software Foundation, either version 3 of the
 *  License, or (at your option) any later version.
 *
 *  pe is distributed in the hope that it will be useful, but WITHOUT ANY WARRANTY; without even
 *  the implied warranty of MERCHANTABILITY or FITNESS FOR A PARTICULAR PURPOSE.  See the GNU
 *  General Public License for more details.
 *
 *  You should have received a copy of the GNU General Public License along with pe. If not,
 *  see <http://www.gnu.org/licenses/>.
 */
//=================================================================================================


//*************************************************************************************************
// Platform/compiler-specific includes
//*************************************************************************************************

#include <pe/system/WarningDisable.h>


//*************************************************************************************************
// Includes
//*************************************************************************************************

#include <pe/engine.h>
#include <pe/support.h>
#include <cmath>
#include <cstddef>
#include <iostream>
#include <vector>
#include <pe/vtk.h>
using namespace pe;
using namespace pe::timing;
using namespace pe::povray;




// Assert statically that only the FFD solver or a hard contact solver is used since parameters are tuned for them.
#define pe_CONSTRAINT_MUST_BE_EITHER_TYPE(A, B, C) typedef \
   pe::CONSTRAINT_TEST< \
      pe::CONSTRAINT_MUST_BE_SAME_TYPE_FAILED< \
         pe::IsSame<A,B>::value | pe::IsSame<A,C>::value \
      >::value > \
   pe_JOIN( CONSTRAINT_MUST_BE_SAME_TYPE_TYPEDEF, __LINE__ );

typedef Configuration< pe_COARSE_COLLISION_DETECTOR, pe_FINE_COLLISION_DETECTOR, pe_BATCH_GENERATOR, response::FFDSolver>::Config TargetConfig1;
typedef Configuration< pe_COARSE_COLLISION_DETECTOR, pe_FINE_COLLISION_DETECTOR, pe_BATCH_GENERATOR, response::HardContactSemiImplicitTimesteppingSolvers>::Config TargetConfig2;
pe_CONSTRAINT_MUST_BE_EITHER_TYPE(Config, TargetConfig1, TargetConfig2);




//=================================================================================================
//
//  MAIN FUNCTION
//
//=================================================================================================



//=================================================================================================
//
//  UTILITY FUNCTIONS
//
//=================================================================================================

//*************************************************************************************************
/*!\brief Returns a random angle between \f$ [-\frac{\pi}{20}..\frac{\pi}{20}] \f$.
 *
 * \return The random angle (radian measure).
 */
real angle()
{
   return rand<real>( -M_PI/real(20), M_PI/real(20) );
}
//*************************************************************************************************

//*************************************************************************************************
/*!\brief Main function for the mpinano example.
 *
 * \param argc Number of command line arguments.
 * \param argv Array of command line arguments.
 * \return Success of the simulation.
 *
 * Particles in a non-periodic box with non-zero initial velocities.
 */
int main( int argc, char** argv )
{
   /////////////////////////////////////////////////////
   // MPI Initialization

   MPI_Init( &argc, &argv );


   /////////////////////////////////////////////////////
   // Simulation parameters

   const real   radius    (  0.5  );  // The radius of spherical particles
   const real   spacing   (  2.5  );  // Initial spacing inbetween two spherical particles
   const real   spacingx   (  2.5  );  // Initial spacing inbetween two spherical particles
   const real   spacingy   (  1.5  );  // Initial spacing inbetween two spherical particles
   const real   spacingz   (  0.6  );  // Initial spacing inbetween two spherical particles
   const real   velocity  (  0.02 );  // Initial maximum velocity of the spherical particles

   const size_t timesteps ( 120000 );  // Total number of time steps
   const real   stepsize  (  0.0025 );  // Size of a single time step

   const size_t seed      ( 12345 );  // Seed for the random number generation

   bool   povray    ( false );        // Switches the POV-Ray visualization on and off
   bool   vtk( true );
   const size_t visspacing(    40 );  // Number of time steps inbetween two POV-Ray files

   const bool   strong    ( false );  // Compile time switch between strong and weak scaling

   const bool spheres     ( false );  // Switch between spheres and granular particles


   /////////////////////////////////////////////////////
   // Initial setups
   real radiusx = 4 * radius;
   real sphereRad = Vec3(0.5 * radiusx, 0.5 * radius, 0.5 * radius).length();

   // Checking the ratio of the particle radius and the spacing
   if( real(2.1)*sphereRad >= spacing ) {
      std::cerr << pe_RED << "\n Invalid particle/spacing ratio!\n\n" << pe_OLDCOLOR;
      std::cout << "Bounding sphere radius, spacing: " << sphereRad << " / " << spacing << std::endl;
      return EXIT_FAILURE;
   }

   // Parsing the command line arguments
   CommandLineInterface& cli = CommandLineInterface::getInstance();
   cli.getDescription().add_options()
      ("particles", value< std::vector<int> >()->multitoken()->required(), "number of particles in x-, y- and z-dimension")
      ("processes", value< std::vector<int> >()->multitoken()->required(), "number of processes in x-, y- and z-dimension")
   ;
   cli.parse( argc, argv );
   cli.evaluateOptions();
   variables_map& vm = cli.getVariablesMap();
   if( vm.count( "no-povray" ) > 0 )
      povray = false;

   const int nx( vm[ "particles" ].as< std::vector<int> >()[0] );
   const int ny( vm[ "particles" ].as< std::vector<int> >()[1] );
   const int nz( vm[ "particles" ].as< std::vector<int> >()[2] );
   const int px( vm[ "processes" ].as< std::vector<int> >()[0] );
   const int py( vm[ "processes" ].as< std::vector<int> >()[1] );
   const int pz( vm[ "processes" ].as< std::vector<int> >()[2] );

   if( nx <= 0 ) {
      std::cerr << " Invalid number of particles in x-dimension!\n";
      pe::exit( EXIT_FAILURE );
   }
   if( ny <= 0 ) {
      std::cerr << " Invalid number of particles in y-dimension!\n";
      pe::exit( EXIT_FAILURE );
   }
   if( nz <= 0 ) {
      std::cerr << " Invalid number of particles in z-dimension!\n";
      pe::exit( EXIT_FAILURE );
   }
   if( px <= 0 ) {
      std::cerr << " Invalid number of processes in x-dimension!\n";
      pe::exit( EXIT_FAILURE );
   }
   if( py <= 0 ) {
      std::cerr << " Invalid number of processes in y-dimension!\n";
      pe::exit( EXIT_FAILURE );
   }
   if( pz <= 0 ) {
      std::cerr << " Invalid number of processes in z-dimension!\n";
      pe::exit( EXIT_FAILURE );
   }
   if( nx % px != 0 ) {
      std::cerr << " Bad ratio between number of particles and number of processes in x-dimension!\n";
      pe::exit( EXIT_FAILURE );
   }
   if( ny % py != 0 ) {
      std::cerr << " Bad ratio between number of particles and number of processes in y-dimension!\n";
      pe::exit( EXIT_FAILURE );
   }
   if( nz % pz != 0 ) {
      std::cerr << " Bad ratio between number of particles and number of processes in z-dimension!\n";
      pe::exit( EXIT_FAILURE );
   }

   if( MPISettings::size() < px*py*pz ) {
      std::cerr << " Number of available processes is smaller than the number of processes specified on the command line." << std::endl;
      pe::exit(EXIT_FAILURE);
   }

   const real lx( nx * spacingx );  // Length of the simulation domain in x-dimension
   const real ly( ny * spacingy );  // Length of the simulation domain in y-dimension
   const real lz( nz * spacingz );  // Length of the simulation domain in z-dimension

   setSeed( seed );  // Setup of the random number generation

<<<<<<< HEAD
   // Creates the material "myMaterial" with the following material properties:
   //  - material density               : 2.54
   //  - coefficient of restitution     : 0.8
   //  - coefficient of static friction : 0.1
   //  - coefficient of dynamic friction: 0.05
   //  - Poisson's ratio                : 0.2
   //  - Young's modulus                : 80
   //  - Contact stiffness              : 100
   //  - dampingN                       : 10
   //  - dampingT                       : 11
   //MaterialID myMaterial = createMaterial( "myMaterial", 2.54, 0.8, 0.1, 0.05, 0.2, 80, 100, 10, 11 );
   MaterialID elastic = createMaterial( "elastic", 1.0, 1.0, 0.05, 0.05, 0.3, 300, 1e6, 1e5, 2e5 );
=======
   MaterialID elastic = createMaterial( "elastic", 1.0, 0.5, 0.05, 0.05, 0.3, 300, 1e6, 1e5, 2e5 );
>>>>>>> aa70d63d

   WorldID     world     = theWorld();
   world->setGravity( 0.0, 0.0, -0.4 );
   world->setDamping(0.90);
   MPISystemID mpisystem = theMPISystem();


   /////////////////////////////////////////////////////
   // Setup of the MPI processes: 3D Regular Domain Decomposition

   const real dx( lx / px );
   const real dy( ly / py );
   const real dz( lz / pz );

   int dims   [] = { px   , py   , pz    };
   int periods[] = { false, false, false };

   int rank;           // Rank of the neighboring process
   int center[3];      // Definition of the coordinates array 'center'
   MPI_Comm cartcomm;  // The new MPI communicator with Cartesian topology

   MPI_Cart_create( MPI_COMM_WORLD, 3, dims, periods, false, &cartcomm );
   if( cartcomm == MPI_COMM_NULL ) {
      MPI_Finalize();
      return 0;
   }

   mpisystem->setComm( cartcomm );
   MPI_Cart_coords( cartcomm, mpisystem->getRank(), 3, center );

   int west           [] = { center[0]-1, center[1]  , center[2]   };
   int east           [] = { center[0]+1, center[1]  , center[2]   };
   int south          [] = { center[0]  , center[1]-1, center[2]   };
   int north          [] = { center[0]  , center[1]+1, center[2]   };
   int southwest      [] = { center[0]-1, center[1]-1, center[2]   };
   int southeast      [] = { center[0]+1, center[1]-1, center[2]   };
   int northwest      [] = { center[0]-1, center[1]+1, center[2]   };
   int northeast      [] = { center[0]+1, center[1]+1, center[2]   };

   int bottom         [] = { center[0]  , center[1]  , center[2]-1 };
   int bottomwest     [] = { center[0]-1, center[1]  , center[2]-1 };
   int bottomeast     [] = { center[0]+1, center[1]  , center[2]-1 };
   int bottomsouth    [] = { center[0]  , center[1]-1, center[2]-1 };
   int bottomnorth    [] = { center[0]  , center[1]+1, center[2]-1 };
   int bottomsouthwest[] = { center[0]-1, center[1]-1, center[2]-1 };
   int bottomsoutheast[] = { center[0]+1, center[1]-1, center[2]-1 };
   int bottomnorthwest[] = { center[0]-1, center[1]+1, center[2]-1 };
   int bottomnortheast[] = { center[0]+1, center[1]+1, center[2]-1 };

   int top            [] = { center[0]  , center[1]  , center[2]+1 };
   int topwest        [] = { center[0]-1, center[1]  , center[2]+1 };
   int topeast        [] = { center[0]+1, center[1]  , center[2]+1 };
   int topsouth       [] = { center[0]  , center[1]-1, center[2]+1 };
   int topnorth       [] = { center[0]  , center[1]+1, center[2]+1 };
   int topsouthwest   [] = { center[0]-1, center[1]-1, center[2]+1 };
   int topsoutheast   [] = { center[0]+1, center[1]-1, center[2]+1 };
   int topnorthwest   [] = { center[0]-1, center[1]+1, center[2]+1 };
   int topnortheast   [] = { center[0]+1, center[1]+1, center[2]+1 };

   // Specify local domain
   defineLocalDomain( intersect(
      intersect(
         HalfSpace( Vec3(+1,0,0), +center[0]*dx ),
         HalfSpace( Vec3(-1,0,0), -east[0]*dx ) ),
      HalfSpace( Vec3(0,+1,0), +center[1]*dy ),
      HalfSpace( Vec3(0,-1,0), -north[1]*dy ),
      HalfSpace( Vec3(0,0,+1), +center[2]*dz ),
      HalfSpace( Vec3(0,0,-1), -top[2]*dz ) ) );

   // Connecting the west neighbor
   if( west[0] >= 0 ) {
      MPI_Cart_rank( cartcomm, west, &rank );
      connect( rank, intersect(
         HalfSpace( Vec3(-1,0,0), -center[0]*dx ),
         HalfSpace( Vec3(0,+1,0), +center[1]*dy ),
         HalfSpace( Vec3(0,-1,0), -north[1]*dy ),
         HalfSpace( Vec3(0,0,+1), +center[2]*dz ),
         HalfSpace( Vec3(0,0,-1), -top[2]*dz ) ) );
   }

   // Connecting the east neighbor
   if( east[0] < px ) {
      MPI_Cart_rank( cartcomm, east, &rank );
      connect( rank, intersect(
         HalfSpace( Vec3(+1,0,0), +east[0]*dx ),
         HalfSpace( Vec3(0,+1,0), +center[1]*dy ),
         HalfSpace( Vec3(0,-1,0), -north[1]*dy ),
         HalfSpace( Vec3(0,0,+1), +center[2]*dz ),
         HalfSpace( Vec3(0,0,-1), -top[2]*dz ) ) );
   }

   // Connecting the south neighbor
   if( south[1] >= 0 ) {
      MPI_Cart_rank( cartcomm, south, &rank );
      connect( rank, intersect(
         HalfSpace( Vec3(0,-1,0), -center[1]*dy ),
         HalfSpace( Vec3(+1,0,0), +center[0]*dx ),
         HalfSpace( Vec3(-1,0,0), -east[0]*dx ),
         HalfSpace( Vec3(0,0,+1), +center[2]*dz ),
         HalfSpace( Vec3(0,0,-1), -top[2]*dz ) ) );
   }

   // Connecting the north neighbor
   if( north[1] < py ) {
      MPI_Cart_rank( cartcomm, north, &rank );
      connect( rank, intersect(
         HalfSpace( Vec3(0,+1,0), +north[1]*dy ),
         HalfSpace( Vec3(+1,0,0), +center[0]*dx ),
         HalfSpace( Vec3(-1,0,0), -east[0]*dx ),
         HalfSpace( Vec3(0,0,+1), +center[2]*dz ),
         HalfSpace( Vec3(0,0,-1), -top[2]*dz ) ) );
   }

   // Connecting the bottom neighbor
   if( bottom[2] >= 0 ) {
      MPI_Cart_rank( cartcomm, bottom, &rank );
      connect( rank, intersect(
         HalfSpace( Vec3(0,0,-1), -center[2]*dz ),
         HalfSpace( Vec3(+1,0,0), +center[0]*dx ),
         HalfSpace( Vec3(-1,0,0), -east[0]*dx ),
         HalfSpace( Vec3(0,+1,0), +center[1]*dy ),
         HalfSpace( Vec3(0,-1,0), -north[1]*dy ) ) );
   }

   // Connecting the top neighbor
   if( top[2] < pz ) {
      MPI_Cart_rank( cartcomm, top, &rank );
      connect( rank, intersect(
         HalfSpace( Vec3(0,0,+1), +top[2]*dz ),
         HalfSpace( Vec3(+1,0,0), +center[0]*dx ),
         HalfSpace( Vec3(-1,0,0), -east[0]*dx ),
         HalfSpace( Vec3(0,+1,0), +center[1]*dy ),
         HalfSpace( Vec3(0,-1,0), -north[1]*dy ) ) );
   }

   // Connecting the south-west neighbor
   if( southwest[0] >= 0 && southwest[1] >= 0 ) {
      MPI_Cart_rank( cartcomm, southwest, &rank );
      connect( rank, intersect(
         HalfSpace( Vec3(-1,0,0), -center[0]*dx ),
         HalfSpace( Vec3(0,-1,0), -center[1]*dy ),
         HalfSpace( Vec3(0,0,+1), +center[2]*dz ),
         HalfSpace( Vec3(0,0,-1), -top[2]*dz ) ) );
   }

   // Connecting the south-east neighbor
   if( southeast[0] < px && southeast[1] >= 0 ) {
      MPI_Cart_rank( cartcomm, southeast, &rank );
      connect( rank, intersect(
         HalfSpace( Vec3(+1,0,0), +east[0]*dx ),
         HalfSpace( Vec3(0,-1,0), -center[1]*dy ),
         HalfSpace( Vec3(0,0,+1), +center[2]*dz ),
         HalfSpace( Vec3(0,0,-1), -top[2]*dz ) ) );
   }

   // Connecting the north-west neighbor
   if( northwest[0] >= 0 && northwest[1] < py ) {
      MPI_Cart_rank( cartcomm, northwest, &rank );
      connect( rank, intersect(
         HalfSpace( Vec3(-1,0,0), -center[0]*dx ),
         HalfSpace( Vec3(0,+1,0), +north[1]*dy ),
         HalfSpace( Vec3(0,0,+1), +center[2]*dz ),
         HalfSpace( Vec3(0,0,-1), -top[2]*dz ) ) );
   }

   // Connecting the north-east neighbor
   if( northeast[0] < px && northeast[1] < py ) {
      MPI_Cart_rank( cartcomm, northeast, &rank );
      connect( rank, intersect(
         HalfSpace( Vec3(+1,0,0), +east[0]*dx ),
         HalfSpace( Vec3(0,+1,0), +north[1]*dy ),
         HalfSpace( Vec3(0,0,+1), +center[2]*dz ),
         HalfSpace( Vec3(0,0,-1), -top[2]*dz ) ) );
   }

   // Connecting the bottom-west neighbor
   if( bottomwest[0] >= 0 && bottomwest[2] >= 0 ) {
      MPI_Cart_rank( cartcomm, bottomwest, &rank );
      connect( rank, intersect(
         HalfSpace( Vec3(-1,0,0), -center[0]*dx ),
         HalfSpace( Vec3(0,0,-1), -center[2]*dz ),
         HalfSpace( Vec3(0,+1,0), +center[1]*dy ),
         HalfSpace( Vec3(0,-1,0), -north[1]*dy ) ) );
   }

   // Connecting the bottom-east neighbor
   if( bottomeast[0] < px && bottomeast[2] >= 0 ) {
      MPI_Cart_rank( cartcomm, bottomeast, &rank );
      connect( rank, intersect(
         HalfSpace( Vec3(+1,0,0), +east[0]*dx ),
         HalfSpace( Vec3(0,0,-1), -center[2]*dz ),
         HalfSpace( Vec3(0,+1,0), +center[1]*dy ),
         HalfSpace( Vec3(0,-1,0), -north[1]*dy ) ) );
   }

   // Connecting the bottom-south neighbor
   if( bottomsouth[1] >= 0 && bottomsouth[2] >= 0 ) {
      MPI_Cart_rank( cartcomm, bottomsouth, &rank );
      connect( rank, intersect(
         HalfSpace( Vec3(0,-1,0), -center[1]*dy ),
         HalfSpace( Vec3(0,0,-1), -center[2]*dz ),
         HalfSpace( Vec3(+1,0,0), +center[0]*dx ),
         HalfSpace( Vec3(-1,0,0), -east[0]*dx ) ) );
   }

   // Connecting the bottom-north neighbor
   if( bottomnorth[1] < py && bottomnorth[2] >= 0 ) {
      MPI_Cart_rank( cartcomm, bottomnorth, &rank );
      connect( rank, intersect(
         HalfSpace( Vec3(0,+1,0), +north[1]*dy ),
         HalfSpace( Vec3(0,0,-1), -center[2]*dz ),
         HalfSpace( Vec3(+1,0,0), +center[0]*dx ),
         HalfSpace( Vec3(-1,0,0), -east[0]*dx ) ) );
   }

   // Connecting the bottom-south-west neighbor
   if( bottomsouthwest[0] >= 0 && bottomsouthwest[1] >= 0 && bottomsouthwest[2] >= 0 ) {
      MPI_Cart_rank( cartcomm, bottomsouthwest, &rank );
      connect( rank, intersect( HalfSpace( Vec3(-1,0,0), -center[0]*dx ),
                                HalfSpace( Vec3(0,-1,0), -center[1]*dy ),
                                HalfSpace( Vec3(0,0,-1), -center[2]*dz ) ) );
   }

   // Connecting the bottom-south-east neighbor
   if( bottomsoutheast[0] < px && bottomsoutheast[1] >= 0 && bottomsoutheast[2] >= 0 ) {
      MPI_Cart_rank( cartcomm, bottomsoutheast, &rank );
      connect( rank, intersect( HalfSpace( Vec3(1,0,0), east[0]*dx ),
                                HalfSpace( Vec3(0,-1,0), -center[1]*dy ),
                                HalfSpace( Vec3(0,0,-1), -center[2]*dz ) ) );
   }

   // Connecting the bottom-north-west neighbor
   if( bottomnorthwest[0] >= 0 && bottomnorthwest[1] < py && bottomnorthwest[2] >= 0 ) {
      MPI_Cart_rank( cartcomm, bottomnorthwest, &rank );
      connect( rank, intersect( HalfSpace( Vec3(-1,0,0), -center[0]*dx ),
                                HalfSpace( Vec3(0,1,0), north[1]*dy ),
                                HalfSpace( Vec3(0,0,-1), -center[2]*dz ) ) );
   }

   // Connecting the bottom-north-east neighbor
   if( bottomnortheast[0] < px && bottomnortheast[1] < py && bottomnortheast[2] >= 0 ) {
      MPI_Cart_rank( cartcomm, bottomnortheast, &rank );
      connect( rank, intersect( HalfSpace( Vec3(1,0,0), east[0]*dx ),
                                HalfSpace( Vec3(0,1,0), north[1]*dy ),
                                HalfSpace( Vec3(0,0,-1), -center[2]*dz ) ) );
   }

   // Connecting the top-west neighbor
   if( topwest[0] >= 0 && topwest[2] < pz ) {
      MPI_Cart_rank( cartcomm, topwest, &rank );
      connect( rank, intersect(
         HalfSpace( Vec3(-1,0,0), -center[0]*dx ),
         HalfSpace( Vec3(0,0,1), top[2]*dz ),
         HalfSpace( Vec3(0,+1,0), +center[1]*dy ),
         HalfSpace( Vec3(0,-1,0), -north[1]*dy ) ) );
   }

   // Connecting the top-east neighbor
   if( topeast[0] < px && topeast[2] < pz ) {
      MPI_Cart_rank( cartcomm, topeast, &rank );
      connect( rank, intersect(
         HalfSpace( Vec3(1,0,0), east[0]*dx ),
         HalfSpace( Vec3(0,0,1), top[2]*dz ),
         HalfSpace( Vec3(0,+1,0), +center[1]*dy ),
         HalfSpace( Vec3(0,-1,0), -north[1]*dy ) ) );
   }

   // Connecting the top-south neighbor
   if( topsouth[1] >= 0 && topsouth[2] < pz ) {
      MPI_Cart_rank( cartcomm, topsouth, &rank );
      connect( rank, intersect(
         HalfSpace( Vec3(0,-1,0), -center[1]*dy ),
         HalfSpace( Vec3(0,0,1), top[2]*dz ),
         HalfSpace( Vec3(+1,0,0), +center[0]*dx ),
         HalfSpace( Vec3(-1,0,0), -east[0]*dx ) ) );
   }

   // Connecting the top-north neighbor
   if( topnorth[1] < py && topnorth[2] < pz ) {
      MPI_Cart_rank( cartcomm, topnorth, &rank );
      connect( rank, intersect(
         HalfSpace( Vec3(0,1,0), north[1]*dy ),
         HalfSpace( Vec3(0,0,1), top[2]*dz ),
         HalfSpace( Vec3(+1,0,0), +center[0]*dx ),
         HalfSpace( Vec3(-1,0,0), -east[0]*dx ) ) );
   }

   // Connecting the top-south-west neighbor
   if( topsouthwest[0] >= 0 && topsouthwest[1] >= 0 && topsouthwest[2] < pz ) {
      MPI_Cart_rank( cartcomm, topsouthwest, &rank );
      connect( rank, intersect( HalfSpace( Vec3(-1,0,0), -center[0]*dx ),
                                HalfSpace( Vec3(0,-1,0), -center[1]*dy ),
                                HalfSpace( Vec3(0,0,1), top[2]*dz ) ) );
   }

   // Connecting the top-south-east neighbor
   if( topsoutheast[0] < px && topsoutheast[1] >= 0 && topsoutheast[2] < pz ) {
      MPI_Cart_rank( cartcomm, topsoutheast, &rank );
      connect( rank, intersect( HalfSpace( Vec3(1,0,0), east[0]*dx ),
                                HalfSpace( Vec3(0,-1,0), -center[1]*dy ),
                                HalfSpace( Vec3(0,0,1), top[2]*dz ) ) );
   }

   // Connecting the top-north-west neighbor
   if( topnorthwest[0] >= 0 && topnorthwest[1] < py && topnorthwest[2] < pz ) {
      MPI_Cart_rank( cartcomm, topnorthwest, &rank );
      connect( rank, intersect( HalfSpace( Vec3(-1,0,0), -center[0]*dx ),
                                HalfSpace( Vec3(0,1,0), north[1]*dy ),
                                HalfSpace( Vec3(0,0,1), top[2]*dz ) ) );
   }

   // Connecting the top-north-east neighbor
   if( topnortheast[0] < px && topnortheast[1] < py && topnortheast[2] < pz ) {
      MPI_Cart_rank( cartcomm, topnortheast, &rank );
      connect( rank, intersect( HalfSpace( Vec3(1,0,0), east[0]*dx ),
                                HalfSpace( Vec3(0,1,0), north[1]*dy ),
                                HalfSpace( Vec3(0,0,1), top[2]*dz ) ) );
   }

#ifndef NDEBUG
   // Checking the process setup
   mpisystem->checkProcesses();
#endif

   // Setup of the VTK visualization
   if( vtk ) {
      vtk::WriterID vtkw = vtk::activateWriter( "./paraview", visspacing, 0, timesteps, false);
   }

   /////////////////////////////////////////////////////
   // Setup of the POV-Ray visualization

   WriterID pov;

   if( povray )
   {
      const Vec3 location( real(0.5)*lx, -real(0.5)*lx/0.65, real(0.5)*lz );
      const Vec3 focus   ( real(0.5)*lx,  real(0.5)*ly     , real(0.5)*lz );

      pov = activateWriter();
      pov->setSpacing( visspacing );
      pov->setFilename( "video/pic%.pov" );
      pov->setBackground( Color( 0, 0, 0 ) );
      pov->include( "settings.inc" );

      pov->addLightSource( PointLight( location, Color( 1, 1, 1 ) ) );

      CameraID camera = theCamera();
      camera->setLocation( location );
      camera->setFocus   ( focus    );

      std::ostringstream texture;
      texture << "Texture" << theMPISystem()->getRank()%13;
      pov->setTexturePolicy( DefaultTexture( CustomTexture( texture.str() ) ) );
   }


   /////////////////////////////////////////////////////
   // Setup of the simulation domain

   pe_GLOBAL_SECTION
   {
      createPlane( 0,  1.0,  0.0,  0.0, 0.0, elastic );
      createPlane( 0, -1.0,  0.0,  0.0, -lx, elastic );
      createPlane( 0,  0.0,  1.0,  0.0, 0.0, elastic, false );
      createPlane( 0,  0.0, -1.0,  0.0, -ly, elastic );
      createPlane( 0,  0.0,  0.0,  1.0, 0.0, elastic );
      createPlane( 0,  0.0,  0.0, -1.0, -lz, elastic );
   }


   /////////////////////////////////////////////////////
   // Deterministic setup of the particles

   Vec3 gpos, vel;
   size_t id( 0 );

   const int nxpp( nx / px );
   const int nypp( ny / py );
   const int nzpp( nz / pz );

   // Starting the time measurement for the setup
   WcTimer setupTime;
   setupTime.start();

   // Strong scaling initialization
   if( strong )
   {
      for( int z=0; z<nz; ++z ) {
         for( int y=0; y<ny; ++y ) {
            for( int x=0; x<nx; ++x )
            {
               ++id;
               gpos.set( ( x+real(0.5) ) * spacingx,
                         ( y+real(0.5) ) * spacingy,
                         ( z+real(0.5) ) * spacingz );
               vel.set( rand<real>( -velocity, velocity ),
                        rand<real>( -velocity, velocity ),
                        rand<real>( -velocity, velocity ) );

               if( world->ownsPoint( gpos ) ) {
                  BodyID particle;
                  if( spheres ) particle = createSphere( id, gpos, radius, elastic );
                  else particle = createBox( id, gpos, Vec3(radiusx, radius, radius), elastic);
                  particle->setLinearVel( vel );
                  particle->rotate( 0.0, 0.0, angle() );
               }
            }
         }
      }
   }
   // Weak scaling initialization
   else
   {
      for( int z=0; z<nzpp; ++z ) {
         for( int y=0; y<nypp; ++y ) {
            for( int x=0; x<nxpp; ++x )
            {
               ++id;
               gpos.set( ( center[0]*nxpp+x+real(0.5) )*spacingx,
                         ( center[1]*nypp+y+real(0.5) )*spacingy,
                         ( center[2]*nzpp+z+real(0.5) )*spacingz );
               vel.set( rand<real>( -velocity, velocity ),
                        rand<real>( -velocity, velocity ),
                        rand<real>( -velocity, velocity ) );

               if( !world->ownsPoint( gpos ) ) {
                  std::cerr << " Invalid particle position on process " << mpisystem->getRank() << "\n"
                            << "   Coordinates     = (" << center[0] << "," << center[1] << "," << center[2] << ")\n"
                            << "   Global position = " << gpos << "\n"
                            << std::endl;
                  pe::exit( EXIT_FAILURE );
               }

               BodyID particle;
               if( spheres ) particle = createSphere( id, gpos, radius, elastic );
               else particle = createBox( id, gpos, Vec3(radiusx, radius, radius), elastic);
               particle->setLinearVel( vel );
               particle->rotate( 0.0, 0.0, angle() );
            }
         }
      }
   }

   // Synchronization of the MPI processes
   world->synchronize();

   // Ending the time measurement for the setup
   setupTime.end();


   /////////////////////////////////////////////////////
   // Output of the simulation settings

   pe_EXCLUSIVE_SECTION( 0 ) {
      std::cout << "\n--" << pe_BROWN << "SIMULATION SETUP" << pe_OLDCOLOR
                << "------------------------------------------------------------\n"
                << " Size of the domain                      = (" << lx << "," << ly << "," << lz << ")\n"
                << " Number of MPI processes                 = (" << px << "," << py << "," << pz << ")\n"
                << " Total number of particles               = " << nx*ny*nz << "\n"
                << " World gravity                           = " << world->getGravity() << "\n"
                << " Number of particles on each process     = " << nxpp*nypp*nzpp << "\n"
                << " Radius of a single particle             = " << radius << "\n"
                << " Initial spacing inbetween two particles = " << spacing << "\n"
                << " Number of time steps for the simulation = " << timesteps << "\n"
                << " Seed of the random number generator     = " << getSeed() << std::endl;
      std::cout << "------------------------------------------------------------------------------" << std::endl;
   }


   /////////////////////////////////////////////////////
   // Setup timing results

   double localTime( setupTime.total() );
   double globalMin( 0.0 );
   double globalMax( 0.0 );
   MPI_Reduce( &localTime, &globalMin, 1, MPI_DOUBLE, MPI_MIN, 0, cartcomm );
   MPI_Reduce( &localTime, &globalMax, 1, MPI_DOUBLE, MPI_MAX, 0, cartcomm );

   /////////////////////////////////////////////////////
   // Simulation loop

   WcTimer simTime;
   simTime.start();
   //world->run( timesteps, stepsize );

   for( unsigned int timestep=0; timestep < timesteps; ++timestep ) {
     pe_EXCLUSIVE_SECTION( 0 ) {
      std::cout << "\r Time step " << timestep+1 << " of " << timesteps << "   " << std::flush;
     }
     world->simulationStep( stepsize );
   }



   simTime.end();



   /////////////////////////////////////////////////////
   // Simulation timing results

   localTime  = simTime.total();
   MPI_Reduce( &localTime, &globalMin, 1, MPI_DOUBLE, MPI_MIN, 0, cartcomm );
   MPI_Reduce( &localTime, &globalMax, 1, MPI_DOUBLE, MPI_MAX, 0, cartcomm );

   pe_EXCLUSIVE_SECTION( 0 ) {
      std::cout << "\n--" << pe_BROWN << "SIMULATION RESULTS" << pe_OLDCOLOR << "----------------------------------------------------------\n"
                << " Minimum total WC-Time = " << globalMin << "\n"
                << " Maximum total WC-Time = " << globalMax << "\n"
                << "------------------------------------------------------------------------------\n" << std::endl;
   }


   /////////////////////////////////////////////////////
   // MPI Finalization

   MPI_Finalize();
}
//*************************************************************************************************<|MERGE_RESOLUTION|>--- conflicted
+++ resolved
@@ -207,7 +207,6 @@
 
    setSeed( seed );  // Setup of the random number generation
 
-<<<<<<< HEAD
    // Creates the material "myMaterial" with the following material properties:
    //  - material density               : 2.54
    //  - coefficient of restitution     : 0.8
@@ -220,9 +219,6 @@
    //  - dampingT                       : 11
    //MaterialID myMaterial = createMaterial( "myMaterial", 2.54, 0.8, 0.1, 0.05, 0.2, 80, 100, 10, 11 );
    MaterialID elastic = createMaterial( "elastic", 1.0, 1.0, 0.05, 0.05, 0.3, 300, 1e6, 1e5, 2e5 );
-=======
-   MaterialID elastic = createMaterial( "elastic", 1.0, 0.5, 0.05, 0.05, 0.3, 300, 1e6, 1e5, 2e5 );
->>>>>>> aa70d63d
 
    WorldID     world     = theWorld();
    world->setGravity( 0.0, 0.0, -0.4 );
