--- conflicted
+++ resolved
@@ -34,12 +34,8 @@
   //const real dz( 0.08 ) 2 subs;
 //  const real dx( -0.05 );
 //  const real dy( -0.05 );
-<<<<<<< HEAD
-  const real dz( 0.16 / processesZ );
-=======
   //const real dz( 0.013333333 );
   const real dz( 0.2 / processesZ );
->>>>>>> cfcaa9ac
 
   int my_rank;
   MPI_Comm_rank(ex0, &my_rank);
