--- conflicted
+++ resolved
@@ -1090,20 +1090,7 @@
 
       contacts.addVertexFaceContact( s, p, gPos, p->getNormal(), dist );
    }
-<<<<<<< HEAD
-   else if( dist < lubricationThreshold + contactThreshold ) {
-      const Vec3 gPos( s->getPosition() - ( s->getRadius() + dist ) * p->getNormal() );
-
-      pe_LOG_DEBUG_SECTION( log ) {
-         log << "      Lubrication contact created between sphere " << s->getID()
-             << " and plane " << p->getID() << " (dist=" << dist << ")";
-      }
-
-      contacts.addVertexFaceContact( s, p, gPos, p->getNormal(), dist );
-   }
-=======
 #endif
->>>>>>> 2aa8bd52
 }
 //*************************************************************************************************
 
