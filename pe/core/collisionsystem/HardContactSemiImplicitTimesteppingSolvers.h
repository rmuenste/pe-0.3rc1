--- conflicted
+++ resolved
@@ -1778,11 +1778,7 @@
   bool limiting = false;
   
   real visc = Settings::liquidViscosity();
-<<<<<<< HEAD
   real hc = 0.4;
-=======
-  real hc = 0.02;
->>>>>>> d3d6b5f0
   real dist = c.getDistance();
 
   SphereID s1 = static_body_cast<Sphere>(b1);
@@ -1800,14 +1796,9 @@
    Vec3 slidingLubricationForce = calculateLubricationSlidingForce(visc, vs, normal, eps, rad);
 
    real mag = lubricationForce.length();
-   if (mag > 0.001)
-     lubricationForce = 0.00098 * lubricationForce.getNormalized();
-   
-   real forceMag = lubricationForce.length(); 
    if(limiting) {
-      // limit the force magnitude
-      forceMag = std::min(forceMag, 0.099);
-      lubricationForce = forceMag * lubricationForce.getNormalized();
+     if (mag > 0.001)
+       lubricationForce = 0.00098 * lubricationForce.getNormalized();
    }
 
    //std::cout << "Lubrication force: " << lubricationForce << " | Distance: " << dist << std::endl;
@@ -1830,22 +1821,14 @@
    real fc =  calculate_f_star(eps, hc);
    //std::cout << "Lubrication Wall force: " << lubricationForce << " | global normal: " << c.getNormal() << " | Distance: " << dist << std::endl;
    lubricationForce *= fc;
-<<<<<<< HEAD
+
    real mag = lubricationForce.length();
-   if (mag > 0.001)
-     lubricationForce = 0.00098 * lubricationForce.getNormalized();
-=======
-
-   real forceMag = lubricationForce.length(); 
    if(limiting) {
-      // limit the force magnitude
-      forceMag = std::min(forceMag, 0.099);
-      lubricationForce = forceMag * lubricationForce.getNormalized();
-   }
-
->>>>>>> d3d6b5f0
+     if (mag > 0.001)
+       lubricationForce = 0.00098 * lubricationForce.getNormalized();
+   }
+
    b1->addForce(-lubricationForce );
-    
   }
 }
 
